<<<<<<< HEAD
<div class='card' style={style} onclick={card_clicked}>
=======
<div class='card' {preview_html} onclick={card_clicked}>
	{metadata_button}

>>>>>>> 70615448
	<div class='actions'>
		<div class='additional'>
			<ul>
				<a href="#" title="replace preview image with currently selected in gallery" onclick={save_card_preview}>replace preview</a>
			</ul>
			<span style="display:none" class='search_term'>{search_term}</span>
		</div>
		<span class='name'>{name}</span>
		<span class='description'>{description}</span>
	</div>
</div>
<|MERGE_RESOLUTION|>--- conflicted
+++ resolved
@@ -1,10 +1,4 @@
-<<<<<<< HEAD
 <div class='card' style={style} onclick={card_clicked}>
-=======
-<div class='card' {preview_html} onclick={card_clicked}>
-	{metadata_button}
-
->>>>>>> 70615448
 	<div class='actions'>
 		<div class='additional'>
 			<ul>
