import torch
from torch.nn.functional import silu
from types import MethodType

import modules.textual_inversion.textual_inversion
from modules import devices, sd_hijack_optimizations, shared, sd_hijack_checkpoint
from modules.hypernetworks import hypernetwork
from modules.shared import cmd_opts
from modules import sd_hijack_clip, sd_hijack_open_clip, sd_hijack_unet, sd_hijack_xlmr, xlmr

import ldm.modules.attention
import ldm.modules.diffusionmodules.model
import ldm.modules.diffusionmodules.openaimodel
import ldm.models.diffusion.ddim
import ldm.models.diffusion.plms
import ldm.modules.encoders.modules

attention_CrossAttention_forward = ldm.modules.attention.CrossAttention.forward
diffusionmodules_model_nonlinearity = ldm.modules.diffusionmodules.model.nonlinearity
diffusionmodules_model_AttnBlock_forward = ldm.modules.diffusionmodules.model.AttnBlock.forward

# new memory efficient cross attention blocks do not support hypernets and we already
# have memory efficient cross attention anyway, so this disables SD2.0's memory efficient cross attention
ldm.modules.attention.MemoryEfficientCrossAttention = ldm.modules.attention.CrossAttention
ldm.modules.attention.BasicTransformerBlock.ATTENTION_MODES["softmax-xformers"] = ldm.modules.attention.CrossAttention

# silence new console spam from SD2
ldm.modules.attention.print = lambda *args: None
ldm.modules.diffusionmodules.model.print = lambda *args: None


def apply_optimizations():
    undo_optimizations()

    ldm.modules.diffusionmodules.model.nonlinearity = silu
    ldm.modules.diffusionmodules.openaimodel.th = sd_hijack_unet.th
    
    optimization_method = None

    if cmd_opts.force_enable_xformers or (cmd_opts.xformers and shared.xformers_available and torch.version.cuda and (6, 0) <= torch.cuda.get_device_capability(shared.device) <= (9, 0)):
        print("Applying xformers cross attention optimization.")
        ldm.modules.attention.CrossAttention.forward = sd_hijack_optimizations.xformers_attention_forward
        ldm.modules.diffusionmodules.model.AttnBlock.forward = sd_hijack_optimizations.xformers_attnblock_forward
        optimization_method = 'xformers'
    elif cmd_opts.opt_sub_quad_attention:
        print("Applying sub-quadratic cross attention optimization.")
        ldm.modules.attention.CrossAttention.forward = sd_hijack_optimizations.sub_quad_attention_forward
        ldm.modules.diffusionmodules.model.AttnBlock.forward = sd_hijack_optimizations.sub_quad_attnblock_forward
        optimization_method = 'sub-quadratic'
    elif cmd_opts.opt_split_attention_v1:
        print("Applying v1 cross attention optimization.")
        ldm.modules.attention.CrossAttention.forward = sd_hijack_optimizations.split_cross_attention_forward_v1
        optimization_method = 'V1'
    elif not cmd_opts.disable_opt_split_attention and (cmd_opts.opt_split_attention_invokeai or not cmd_opts.opt_split_attention and not torch.cuda.is_available()):
        print("Applying cross attention optimization (InvokeAI).")
        ldm.modules.attention.CrossAttention.forward = sd_hijack_optimizations.split_cross_attention_forward_invokeAI
        optimization_method = 'InvokeAI'
    elif not cmd_opts.disable_opt_split_attention and (cmd_opts.opt_split_attention or torch.cuda.is_available()):
        print("Applying cross attention optimization (Doggettx).")
        ldm.modules.attention.CrossAttention.forward = sd_hijack_optimizations.split_cross_attention_forward
        ldm.modules.diffusionmodules.model.AttnBlock.forward = sd_hijack_optimizations.cross_attention_attnblock_forward
        optimization_method = 'Doggettx'

    return optimization_method


def undo_optimizations():
    ldm.modules.attention.CrossAttention.forward = hypernetwork.attention_CrossAttention_forward
    ldm.modules.diffusionmodules.model.nonlinearity = diffusionmodules_model_nonlinearity
    ldm.modules.diffusionmodules.model.AttnBlock.forward = diffusionmodules_model_AttnBlock_forward


def fix_checkpoint():
    """checkpoints are now added and removed in embedding/hypernet code, since torch doesn't want
    checkpoints to be added when not training (there's a warning)"""

    pass


def weighted_loss(sd_model, pred, target, mean=True):
    #Calculate the weight normally, but ignore the mean
    loss = sd_model._old_get_loss(pred, target, mean=False)
    
    #Check if we have weights available
    weight = getattr(sd_model, '_custom_loss_weight', None)
    if weight is not None:
        loss *= weight
    
    #Return the loss, as mean if specified
    return loss.mean() if mean else loss

def weighted_forward(sd_model, x, c, w, *args, **kwargs):
    try:
        #Temporarily append weights to a place accessible during loss calc
        sd_model._custom_loss_weight = w
        
        #Replace 'get_loss' with a weight-aware one. Otherwise we need to reimplement 'forward' completely
        #Keep 'get_loss', but don't overwrite the previous old_get_loss if it's already set
        if not hasattr(sd_model, '_old_get_loss'):
            sd_model._old_get_loss = sd_model.get_loss
        sd_model.get_loss = MethodType(weighted_loss, sd_model)

        #Run the standard forward function, but with the patched 'get_loss'
        return sd_model.forward(x, c, *args, **kwargs)
    finally:
        try:
            #Delete temporary weights if appended
            del sd_model._custom_loss_weight
        except AttributeError as e:
            pass
            
        #If we have an old loss function, reset the loss function to the original one
        if hasattr(sd_model, '_old_get_loss'):
            sd_model.get_loss = sd_model._old_get_loss
            del sd_model._old_get_loss

def apply_weighted_forward(sd_model):
    #Add new function 'weighted_forward' that can be called to calc weighted loss
    sd_model.weighted_forward = MethodType(weighted_forward, sd_model)

def undo_weighted_forward(sd_model):
    try:
        del sd_model.weighted_forward
    except AttributeError as e:
        pass


class StableDiffusionModelHijack:
    fixes = None
    comments = []
    layers = None
    circular_enabled = False
    clip = None
    optimization_method = None

    embedding_db = modules.textual_inversion.textual_inversion.EmbeddingDatabase()

    def __init__(self):
        self.embedding_db.add_embedding_dir(cmd_opts.embeddings_dir)

    def hijack(self, m):
        if type(m.cond_stage_model) == xlmr.BertSeriesModelWithTransformation:
            model_embeddings = m.cond_stage_model.roberta.embeddings
            model_embeddings.token_embedding = EmbeddingsWithFixes(model_embeddings.word_embeddings, self)
            m.cond_stage_model = sd_hijack_xlmr.FrozenXLMREmbedderWithCustomWords(m.cond_stage_model, self)

        elif type(m.cond_stage_model) == ldm.modules.encoders.modules.FrozenCLIPEmbedder:
            model_embeddings = m.cond_stage_model.transformer.text_model.embeddings
            model_embeddings.token_embedding = EmbeddingsWithFixes(model_embeddings.token_embedding, self)
            m.cond_stage_model = sd_hijack_clip.FrozenCLIPEmbedderWithCustomWords(m.cond_stage_model, self)

        elif type(m.cond_stage_model) == ldm.modules.encoders.modules.FrozenOpenCLIPEmbedder:
            m.cond_stage_model.model.token_embedding = EmbeddingsWithFixes(m.cond_stage_model.model.token_embedding, self)
            m.cond_stage_model = sd_hijack_open_clip.FrozenOpenCLIPEmbedderWithCustomWords(m.cond_stage_model, self)

<<<<<<< HEAD
        apply_weighted_forward(m)
=======
        if m.cond_stage_key == "edit":
            sd_hijack_unet.hijack_ddpm_edit()
>>>>>>> 43137773

        self.optimization_method = apply_optimizations()

        self.clip = m.cond_stage_model

        def flatten(el):
            flattened = [flatten(children) for children in el.children()]
            res = [el]
            for c in flattened:
                res += c
            return res

        self.layers = flatten(m)

    def undo_hijack(self, m):
        if type(m.cond_stage_model) == xlmr.BertSeriesModelWithTransformation:
            m.cond_stage_model = m.cond_stage_model.wrapped 

        elif type(m.cond_stage_model) == sd_hijack_clip.FrozenCLIPEmbedderWithCustomWords:
            m.cond_stage_model = m.cond_stage_model.wrapped

            model_embeddings = m.cond_stage_model.transformer.text_model.embeddings
            if type(model_embeddings.token_embedding) == EmbeddingsWithFixes:
                model_embeddings.token_embedding = model_embeddings.token_embedding.wrapped
        elif type(m.cond_stage_model) == sd_hijack_open_clip.FrozenOpenCLIPEmbedderWithCustomWords:
            m.cond_stage_model.wrapped.model.token_embedding = m.cond_stage_model.wrapped.model.token_embedding.wrapped
            m.cond_stage_model = m.cond_stage_model.wrapped

        undo_optimizations()
        undo_weighted_forward(m)

        self.apply_circular(False)
        self.layers = None
        self.clip = None

    def apply_circular(self, enable):
        if self.circular_enabled == enable:
            return

        self.circular_enabled = enable

        for layer in [layer for layer in self.layers if type(layer) == torch.nn.Conv2d]:
            layer.padding_mode = 'circular' if enable else 'zeros'

    def clear_comments(self):
        self.comments = []

    def get_prompt_lengths(self, text):
        _, token_count = self.clip.process_texts([text])

        return token_count, self.clip.get_target_prompt_token_count(token_count)


class EmbeddingsWithFixes(torch.nn.Module):
    def __init__(self, wrapped, embeddings):
        super().__init__()
        self.wrapped = wrapped
        self.embeddings = embeddings

    def forward(self, input_ids):
        batch_fixes = self.embeddings.fixes
        self.embeddings.fixes = None

        inputs_embeds = self.wrapped(input_ids)

        if batch_fixes is None or len(batch_fixes) == 0 or max([len(x) for x in batch_fixes]) == 0:
            return inputs_embeds

        vecs = []
        for fixes, tensor in zip(batch_fixes, inputs_embeds):
            for offset, embedding in fixes:
                emb = devices.cond_cast_unet(embedding.vec)
                emb_len = min(tensor.shape[0] - offset - 1, emb.shape[0])
                tensor = torch.cat([tensor[0:offset + 1], emb[0:emb_len], tensor[offset + 1 + emb_len:]])

            vecs.append(tensor)

        return torch.stack(vecs)


def add_circular_option_to_conv_2d():
    conv2d_constructor = torch.nn.Conv2d.__init__

    def conv2d_constructor_circular(self, *args, **kwargs):
        return conv2d_constructor(self, *args, padding_mode='circular', **kwargs)

    torch.nn.Conv2d.__init__ = conv2d_constructor_circular


model_hijack = StableDiffusionModelHijack()


def register_buffer(self, name, attr):
    """
    Fix register buffer bug for Mac OS.
    """

    if type(attr) == torch.Tensor:
        if attr.device != devices.device:
            attr = attr.to(device=devices.device, dtype=(torch.float32 if devices.device.type == 'mps' else None))

    setattr(self, name, attr)


ldm.models.diffusion.ddim.DDIMSampler.register_buffer = register_buffer
ldm.models.diffusion.plms.PLMSSampler.register_buffer = register_buffer
<|MERGE_RESOLUTION|>--- conflicted
+++ resolved
@@ -1,267 +1,264 @@
-import torch
-from torch.nn.functional import silu
-from types import MethodType
-
-import modules.textual_inversion.textual_inversion
-from modules import devices, sd_hijack_optimizations, shared, sd_hijack_checkpoint
-from modules.hypernetworks import hypernetwork
-from modules.shared import cmd_opts
-from modules import sd_hijack_clip, sd_hijack_open_clip, sd_hijack_unet, sd_hijack_xlmr, xlmr
-
-import ldm.modules.attention
-import ldm.modules.diffusionmodules.model
-import ldm.modules.diffusionmodules.openaimodel
-import ldm.models.diffusion.ddim
-import ldm.models.diffusion.plms
-import ldm.modules.encoders.modules
-
-attention_CrossAttention_forward = ldm.modules.attention.CrossAttention.forward
-diffusionmodules_model_nonlinearity = ldm.modules.diffusionmodules.model.nonlinearity
-diffusionmodules_model_AttnBlock_forward = ldm.modules.diffusionmodules.model.AttnBlock.forward
-
-# new memory efficient cross attention blocks do not support hypernets and we already
-# have memory efficient cross attention anyway, so this disables SD2.0's memory efficient cross attention
-ldm.modules.attention.MemoryEfficientCrossAttention = ldm.modules.attention.CrossAttention
-ldm.modules.attention.BasicTransformerBlock.ATTENTION_MODES["softmax-xformers"] = ldm.modules.attention.CrossAttention
-
-# silence new console spam from SD2
-ldm.modules.attention.print = lambda *args: None
-ldm.modules.diffusionmodules.model.print = lambda *args: None
-
-
-def apply_optimizations():
-    undo_optimizations()
-
-    ldm.modules.diffusionmodules.model.nonlinearity = silu
-    ldm.modules.diffusionmodules.openaimodel.th = sd_hijack_unet.th
-    
-    optimization_method = None
-
-    if cmd_opts.force_enable_xformers or (cmd_opts.xformers and shared.xformers_available and torch.version.cuda and (6, 0) <= torch.cuda.get_device_capability(shared.device) <= (9, 0)):
-        print("Applying xformers cross attention optimization.")
-        ldm.modules.attention.CrossAttention.forward = sd_hijack_optimizations.xformers_attention_forward
-        ldm.modules.diffusionmodules.model.AttnBlock.forward = sd_hijack_optimizations.xformers_attnblock_forward
-        optimization_method = 'xformers'
-    elif cmd_opts.opt_sub_quad_attention:
-        print("Applying sub-quadratic cross attention optimization.")
-        ldm.modules.attention.CrossAttention.forward = sd_hijack_optimizations.sub_quad_attention_forward
-        ldm.modules.diffusionmodules.model.AttnBlock.forward = sd_hijack_optimizations.sub_quad_attnblock_forward
-        optimization_method = 'sub-quadratic'
-    elif cmd_opts.opt_split_attention_v1:
-        print("Applying v1 cross attention optimization.")
-        ldm.modules.attention.CrossAttention.forward = sd_hijack_optimizations.split_cross_attention_forward_v1
-        optimization_method = 'V1'
-    elif not cmd_opts.disable_opt_split_attention and (cmd_opts.opt_split_attention_invokeai or not cmd_opts.opt_split_attention and not torch.cuda.is_available()):
-        print("Applying cross attention optimization (InvokeAI).")
-        ldm.modules.attention.CrossAttention.forward = sd_hijack_optimizations.split_cross_attention_forward_invokeAI
-        optimization_method = 'InvokeAI'
-    elif not cmd_opts.disable_opt_split_attention and (cmd_opts.opt_split_attention or torch.cuda.is_available()):
-        print("Applying cross attention optimization (Doggettx).")
-        ldm.modules.attention.CrossAttention.forward = sd_hijack_optimizations.split_cross_attention_forward
-        ldm.modules.diffusionmodules.model.AttnBlock.forward = sd_hijack_optimizations.cross_attention_attnblock_forward
-        optimization_method = 'Doggettx'
-
-    return optimization_method
-
-
-def undo_optimizations():
-    ldm.modules.attention.CrossAttention.forward = hypernetwork.attention_CrossAttention_forward
-    ldm.modules.diffusionmodules.model.nonlinearity = diffusionmodules_model_nonlinearity
-    ldm.modules.diffusionmodules.model.AttnBlock.forward = diffusionmodules_model_AttnBlock_forward
-
-
-def fix_checkpoint():
-    """checkpoints are now added and removed in embedding/hypernet code, since torch doesn't want
-    checkpoints to be added when not training (there's a warning)"""
-
-    pass
-
-
-def weighted_loss(sd_model, pred, target, mean=True):
-    #Calculate the weight normally, but ignore the mean
-    loss = sd_model._old_get_loss(pred, target, mean=False)
-    
-    #Check if we have weights available
-    weight = getattr(sd_model, '_custom_loss_weight', None)
-    if weight is not None:
-        loss *= weight
-    
-    #Return the loss, as mean if specified
-    return loss.mean() if mean else loss
-
-def weighted_forward(sd_model, x, c, w, *args, **kwargs):
-    try:
-        #Temporarily append weights to a place accessible during loss calc
-        sd_model._custom_loss_weight = w
-        
-        #Replace 'get_loss' with a weight-aware one. Otherwise we need to reimplement 'forward' completely
-        #Keep 'get_loss', but don't overwrite the previous old_get_loss if it's already set
-        if not hasattr(sd_model, '_old_get_loss'):
-            sd_model._old_get_loss = sd_model.get_loss
-        sd_model.get_loss = MethodType(weighted_loss, sd_model)
-
-        #Run the standard forward function, but with the patched 'get_loss'
-        return sd_model.forward(x, c, *args, **kwargs)
-    finally:
-        try:
-            #Delete temporary weights if appended
-            del sd_model._custom_loss_weight
-        except AttributeError as e:
-            pass
-            
-        #If we have an old loss function, reset the loss function to the original one
-        if hasattr(sd_model, '_old_get_loss'):
-            sd_model.get_loss = sd_model._old_get_loss
-            del sd_model._old_get_loss
-
-def apply_weighted_forward(sd_model):
-    #Add new function 'weighted_forward' that can be called to calc weighted loss
-    sd_model.weighted_forward = MethodType(weighted_forward, sd_model)
-
-def undo_weighted_forward(sd_model):
-    try:
-        del sd_model.weighted_forward
-    except AttributeError as e:
-        pass
-
-
-class StableDiffusionModelHijack:
-    fixes = None
-    comments = []
-    layers = None
-    circular_enabled = False
-    clip = None
-    optimization_method = None
-
-    embedding_db = modules.textual_inversion.textual_inversion.EmbeddingDatabase()
-
-    def __init__(self):
-        self.embedding_db.add_embedding_dir(cmd_opts.embeddings_dir)
-
-    def hijack(self, m):
-        if type(m.cond_stage_model) == xlmr.BertSeriesModelWithTransformation:
-            model_embeddings = m.cond_stage_model.roberta.embeddings
-            model_embeddings.token_embedding = EmbeddingsWithFixes(model_embeddings.word_embeddings, self)
-            m.cond_stage_model = sd_hijack_xlmr.FrozenXLMREmbedderWithCustomWords(m.cond_stage_model, self)
-
-        elif type(m.cond_stage_model) == ldm.modules.encoders.modules.FrozenCLIPEmbedder:
-            model_embeddings = m.cond_stage_model.transformer.text_model.embeddings
-            model_embeddings.token_embedding = EmbeddingsWithFixes(model_embeddings.token_embedding, self)
-            m.cond_stage_model = sd_hijack_clip.FrozenCLIPEmbedderWithCustomWords(m.cond_stage_model, self)
-
-        elif type(m.cond_stage_model) == ldm.modules.encoders.modules.FrozenOpenCLIPEmbedder:
-            m.cond_stage_model.model.token_embedding = EmbeddingsWithFixes(m.cond_stage_model.model.token_embedding, self)
-            m.cond_stage_model = sd_hijack_open_clip.FrozenOpenCLIPEmbedderWithCustomWords(m.cond_stage_model, self)
-
-<<<<<<< HEAD
-        apply_weighted_forward(m)
-=======
-        if m.cond_stage_key == "edit":
-            sd_hijack_unet.hijack_ddpm_edit()
->>>>>>> 43137773
-
-        self.optimization_method = apply_optimizations()
-
-        self.clip = m.cond_stage_model
-
-        def flatten(el):
-            flattened = [flatten(children) for children in el.children()]
-            res = [el]
-            for c in flattened:
-                res += c
-            return res
-
-        self.layers = flatten(m)
-
-    def undo_hijack(self, m):
-        if type(m.cond_stage_model) == xlmr.BertSeriesModelWithTransformation:
-            m.cond_stage_model = m.cond_stage_model.wrapped 
-
-        elif type(m.cond_stage_model) == sd_hijack_clip.FrozenCLIPEmbedderWithCustomWords:
-            m.cond_stage_model = m.cond_stage_model.wrapped
-
-            model_embeddings = m.cond_stage_model.transformer.text_model.embeddings
-            if type(model_embeddings.token_embedding) == EmbeddingsWithFixes:
-                model_embeddings.token_embedding = model_embeddings.token_embedding.wrapped
-        elif type(m.cond_stage_model) == sd_hijack_open_clip.FrozenOpenCLIPEmbedderWithCustomWords:
-            m.cond_stage_model.wrapped.model.token_embedding = m.cond_stage_model.wrapped.model.token_embedding.wrapped
-            m.cond_stage_model = m.cond_stage_model.wrapped
-
-        undo_optimizations()
-        undo_weighted_forward(m)
-
-        self.apply_circular(False)
-        self.layers = None
-        self.clip = None
-
-    def apply_circular(self, enable):
-        if self.circular_enabled == enable:
-            return
-
-        self.circular_enabled = enable
-
-        for layer in [layer for layer in self.layers if type(layer) == torch.nn.Conv2d]:
-            layer.padding_mode = 'circular' if enable else 'zeros'
-
-    def clear_comments(self):
-        self.comments = []
-
-    def get_prompt_lengths(self, text):
-        _, token_count = self.clip.process_texts([text])
-
-        return token_count, self.clip.get_target_prompt_token_count(token_count)
-
-
-class EmbeddingsWithFixes(torch.nn.Module):
-    def __init__(self, wrapped, embeddings):
-        super().__init__()
-        self.wrapped = wrapped
-        self.embeddings = embeddings
-
-    def forward(self, input_ids):
-        batch_fixes = self.embeddings.fixes
-        self.embeddings.fixes = None
-
-        inputs_embeds = self.wrapped(input_ids)
-
-        if batch_fixes is None or len(batch_fixes) == 0 or max([len(x) for x in batch_fixes]) == 0:
-            return inputs_embeds
-
-        vecs = []
-        for fixes, tensor in zip(batch_fixes, inputs_embeds):
-            for offset, embedding in fixes:
-                emb = devices.cond_cast_unet(embedding.vec)
-                emb_len = min(tensor.shape[0] - offset - 1, emb.shape[0])
-                tensor = torch.cat([tensor[0:offset + 1], emb[0:emb_len], tensor[offset + 1 + emb_len:]])
-
-            vecs.append(tensor)
-
-        return torch.stack(vecs)
-
-
-def add_circular_option_to_conv_2d():
-    conv2d_constructor = torch.nn.Conv2d.__init__
-
-    def conv2d_constructor_circular(self, *args, **kwargs):
-        return conv2d_constructor(self, *args, padding_mode='circular', **kwargs)
-
-    torch.nn.Conv2d.__init__ = conv2d_constructor_circular
-
-
-model_hijack = StableDiffusionModelHijack()
-
-
-def register_buffer(self, name, attr):
-    """
-    Fix register buffer bug for Mac OS.
-    """
-
-    if type(attr) == torch.Tensor:
-        if attr.device != devices.device:
-            attr = attr.to(device=devices.device, dtype=(torch.float32 if devices.device.type == 'mps' else None))
-
-    setattr(self, name, attr)
-
-
-ldm.models.diffusion.ddim.DDIMSampler.register_buffer = register_buffer
-ldm.models.diffusion.plms.PLMSSampler.register_buffer = register_buffer
+import torch
+from torch.nn.functional import silu
+from types import MethodType
+
+import modules.textual_inversion.textual_inversion
+from modules import devices, sd_hijack_optimizations, shared, sd_hijack_checkpoint
+from modules.hypernetworks import hypernetwork
+from modules.shared import cmd_opts
+from modules import sd_hijack_clip, sd_hijack_open_clip, sd_hijack_unet, sd_hijack_xlmr, xlmr
+
+import ldm.modules.attention
+import ldm.modules.diffusionmodules.model
+import ldm.modules.diffusionmodules.openaimodel
+import ldm.models.diffusion.ddim
+import ldm.models.diffusion.plms
+import ldm.modules.encoders.modules
+
+attention_CrossAttention_forward = ldm.modules.attention.CrossAttention.forward
+diffusionmodules_model_nonlinearity = ldm.modules.diffusionmodules.model.nonlinearity
+diffusionmodules_model_AttnBlock_forward = ldm.modules.diffusionmodules.model.AttnBlock.forward
+
+# new memory efficient cross attention blocks do not support hypernets and we already
+# have memory efficient cross attention anyway, so this disables SD2.0's memory efficient cross attention
+ldm.modules.attention.MemoryEfficientCrossAttention = ldm.modules.attention.CrossAttention
+ldm.modules.attention.BasicTransformerBlock.ATTENTION_MODES["softmax-xformers"] = ldm.modules.attention.CrossAttention
+
+# silence new console spam from SD2
+ldm.modules.attention.print = lambda *args: None
+ldm.modules.diffusionmodules.model.print = lambda *args: None
+
+
+def apply_optimizations():
+    undo_optimizations()
+
+    ldm.modules.diffusionmodules.model.nonlinearity = silu
+    ldm.modules.diffusionmodules.openaimodel.th = sd_hijack_unet.th
+    
+    optimization_method = None
+
+    if cmd_opts.force_enable_xformers or (cmd_opts.xformers and shared.xformers_available and torch.version.cuda and (6, 0) <= torch.cuda.get_device_capability(shared.device) <= (9, 0)):
+        print("Applying xformers cross attention optimization.")
+        ldm.modules.attention.CrossAttention.forward = sd_hijack_optimizations.xformers_attention_forward
+        ldm.modules.diffusionmodules.model.AttnBlock.forward = sd_hijack_optimizations.xformers_attnblock_forward
+        optimization_method = 'xformers'
+    elif cmd_opts.opt_sub_quad_attention:
+        print("Applying sub-quadratic cross attention optimization.")
+        ldm.modules.attention.CrossAttention.forward = sd_hijack_optimizations.sub_quad_attention_forward
+        ldm.modules.diffusionmodules.model.AttnBlock.forward = sd_hijack_optimizations.sub_quad_attnblock_forward
+        optimization_method = 'sub-quadratic'
+    elif cmd_opts.opt_split_attention_v1:
+        print("Applying v1 cross attention optimization.")
+        ldm.modules.attention.CrossAttention.forward = sd_hijack_optimizations.split_cross_attention_forward_v1
+        optimization_method = 'V1'
+    elif not cmd_opts.disable_opt_split_attention and (cmd_opts.opt_split_attention_invokeai or not cmd_opts.opt_split_attention and not torch.cuda.is_available()):
+        print("Applying cross attention optimization (InvokeAI).")
+        ldm.modules.attention.CrossAttention.forward = sd_hijack_optimizations.split_cross_attention_forward_invokeAI
+        optimization_method = 'InvokeAI'
+    elif not cmd_opts.disable_opt_split_attention and (cmd_opts.opt_split_attention or torch.cuda.is_available()):
+        print("Applying cross attention optimization (Doggettx).")
+        ldm.modules.attention.CrossAttention.forward = sd_hijack_optimizations.split_cross_attention_forward
+        ldm.modules.diffusionmodules.model.AttnBlock.forward = sd_hijack_optimizations.cross_attention_attnblock_forward
+        optimization_method = 'Doggettx'
+
+    return optimization_method
+
+
+def undo_optimizations():
+    ldm.modules.attention.CrossAttention.forward = hypernetwork.attention_CrossAttention_forward
+    ldm.modules.diffusionmodules.model.nonlinearity = diffusionmodules_model_nonlinearity
+    ldm.modules.diffusionmodules.model.AttnBlock.forward = diffusionmodules_model_AttnBlock_forward
+
+
+def fix_checkpoint():
+    """checkpoints are now added and removed in embedding/hypernet code, since torch doesn't want
+    checkpoints to be added when not training (there's a warning)"""
+
+    pass
+
+
+def weighted_loss(sd_model, pred, target, mean=True):
+    #Calculate the weight normally, but ignore the mean
+    loss = sd_model._old_get_loss(pred, target, mean=False)
+    
+    #Check if we have weights available
+    weight = getattr(sd_model, '_custom_loss_weight', None)
+    if weight is not None:
+        loss *= weight
+    
+    #Return the loss, as mean if specified
+    return loss.mean() if mean else loss
+
+def weighted_forward(sd_model, x, c, w, *args, **kwargs):
+    try:
+        #Temporarily append weights to a place accessible during loss calc
+        sd_model._custom_loss_weight = w
+        
+        #Replace 'get_loss' with a weight-aware one. Otherwise we need to reimplement 'forward' completely
+        #Keep 'get_loss', but don't overwrite the previous old_get_loss if it's already set
+        if not hasattr(sd_model, '_old_get_loss'):
+            sd_model._old_get_loss = sd_model.get_loss
+        sd_model.get_loss = MethodType(weighted_loss, sd_model)
+
+        #Run the standard forward function, but with the patched 'get_loss'
+        return sd_model.forward(x, c, *args, **kwargs)
+    finally:
+        try:
+            #Delete temporary weights if appended
+            del sd_model._custom_loss_weight
+        except AttributeError as e:
+            pass
+            
+        #If we have an old loss function, reset the loss function to the original one
+        if hasattr(sd_model, '_old_get_loss'):
+            sd_model.get_loss = sd_model._old_get_loss
+            del sd_model._old_get_loss
+
+def apply_weighted_forward(sd_model):
+    #Add new function 'weighted_forward' that can be called to calc weighted loss
+    sd_model.weighted_forward = MethodType(weighted_forward, sd_model)
+
+def undo_weighted_forward(sd_model):
+    try:
+        del sd_model.weighted_forward
+    except AttributeError as e:
+        pass
+
+
+class StableDiffusionModelHijack:
+    fixes = None
+    comments = []
+    layers = None
+    circular_enabled = False
+    clip = None
+    optimization_method = None
+
+    embedding_db = modules.textual_inversion.textual_inversion.EmbeddingDatabase()
+
+    def __init__(self):
+        self.embedding_db.add_embedding_dir(cmd_opts.embeddings_dir)
+
+    def hijack(self, m):
+        if type(m.cond_stage_model) == xlmr.BertSeriesModelWithTransformation:
+            model_embeddings = m.cond_stage_model.roberta.embeddings
+            model_embeddings.token_embedding = EmbeddingsWithFixes(model_embeddings.word_embeddings, self)
+            m.cond_stage_model = sd_hijack_xlmr.FrozenXLMREmbedderWithCustomWords(m.cond_stage_model, self)
+
+        elif type(m.cond_stage_model) == ldm.modules.encoders.modules.FrozenCLIPEmbedder:
+            model_embeddings = m.cond_stage_model.transformer.text_model.embeddings
+            model_embeddings.token_embedding = EmbeddingsWithFixes(model_embeddings.token_embedding, self)
+            m.cond_stage_model = sd_hijack_clip.FrozenCLIPEmbedderWithCustomWords(m.cond_stage_model, self)
+
+        elif type(m.cond_stage_model) == ldm.modules.encoders.modules.FrozenOpenCLIPEmbedder:
+            m.cond_stage_model.model.token_embedding = EmbeddingsWithFixes(m.cond_stage_model.model.token_embedding, self)
+            m.cond_stage_model = sd_hijack_open_clip.FrozenOpenCLIPEmbedderWithCustomWords(m.cond_stage_model, self)
+
+        apply_weighted_forward(m)
+        if m.cond_stage_key == "edit":
+            sd_hijack_unet.hijack_ddpm_edit()
+
+        self.optimization_method = apply_optimizations()
+
+        self.clip = m.cond_stage_model
+
+        def flatten(el):
+            flattened = [flatten(children) for children in el.children()]
+            res = [el]
+            for c in flattened:
+                res += c
+            return res
+
+        self.layers = flatten(m)
+
+    def undo_hijack(self, m):
+        if type(m.cond_stage_model) == xlmr.BertSeriesModelWithTransformation:
+            m.cond_stage_model = m.cond_stage_model.wrapped 
+
+        elif type(m.cond_stage_model) == sd_hijack_clip.FrozenCLIPEmbedderWithCustomWords:
+            m.cond_stage_model = m.cond_stage_model.wrapped
+
+            model_embeddings = m.cond_stage_model.transformer.text_model.embeddings
+            if type(model_embeddings.token_embedding) == EmbeddingsWithFixes:
+                model_embeddings.token_embedding = model_embeddings.token_embedding.wrapped
+        elif type(m.cond_stage_model) == sd_hijack_open_clip.FrozenOpenCLIPEmbedderWithCustomWords:
+            m.cond_stage_model.wrapped.model.token_embedding = m.cond_stage_model.wrapped.model.token_embedding.wrapped
+            m.cond_stage_model = m.cond_stage_model.wrapped
+
+        undo_optimizations()
+        undo_weighted_forward(m)
+
+        self.apply_circular(False)
+        self.layers = None
+        self.clip = None
+
+    def apply_circular(self, enable):
+        if self.circular_enabled == enable:
+            return
+
+        self.circular_enabled = enable
+
+        for layer in [layer for layer in self.layers if type(layer) == torch.nn.Conv2d]:
+            layer.padding_mode = 'circular' if enable else 'zeros'
+
+    def clear_comments(self):
+        self.comments = []
+
+    def get_prompt_lengths(self, text):
+        _, token_count = self.clip.process_texts([text])
+
+        return token_count, self.clip.get_target_prompt_token_count(token_count)
+
+
+class EmbeddingsWithFixes(torch.nn.Module):
+    def __init__(self, wrapped, embeddings):
+        super().__init__()
+        self.wrapped = wrapped
+        self.embeddings = embeddings
+
+    def forward(self, input_ids):
+        batch_fixes = self.embeddings.fixes
+        self.embeddings.fixes = None
+
+        inputs_embeds = self.wrapped(input_ids)
+
+        if batch_fixes is None or len(batch_fixes) == 0 or max([len(x) for x in batch_fixes]) == 0:
+            return inputs_embeds
+
+        vecs = []
+        for fixes, tensor in zip(batch_fixes, inputs_embeds):
+            for offset, embedding in fixes:
+                emb = devices.cond_cast_unet(embedding.vec)
+                emb_len = min(tensor.shape[0] - offset - 1, emb.shape[0])
+                tensor = torch.cat([tensor[0:offset + 1], emb[0:emb_len], tensor[offset + 1 + emb_len:]])
+
+            vecs.append(tensor)
+
+        return torch.stack(vecs)
+
+
+def add_circular_option_to_conv_2d():
+    conv2d_constructor = torch.nn.Conv2d.__init__
+
+    def conv2d_constructor_circular(self, *args, **kwargs):
+        return conv2d_constructor(self, *args, padding_mode='circular', **kwargs)
+
+    torch.nn.Conv2d.__init__ = conv2d_constructor_circular
+
+
+model_hijack = StableDiffusionModelHijack()
+
+
+def register_buffer(self, name, attr):
+    """
+    Fix register buffer bug for Mac OS.
+    """
+
+    if type(attr) == torch.Tensor:
+        if attr.device != devices.device:
+            attr = attr.to(device=devices.device, dtype=(torch.float32 if devices.device.type == 'mps' else None))
+
+    setattr(self, name, attr)
+
+
+ldm.models.diffusion.ddim.DDIMSampler.register_buffer = register_buffer
+ldm.models.diffusion.plms.PLMSSampler.register_buffer = register_buffer