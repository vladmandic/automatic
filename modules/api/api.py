import io
import time
import base64
from io import BytesIO
<<<<<<< HEAD
from gradio_client.utils import decode_base64_to_file
from fastapi import APIRouter, Depends, FastAPI, Request, Response
=======
from typing import List
from threading import Lock
from secrets import compare_digest
from fastapi import APIRouter, Depends, FastAPI
>>>>>>> bfe62127
from fastapi.security import HTTPBasic, HTTPBasicCredentials
from fastapi.exceptions import HTTPException
from PIL import PngImagePlugin,Image
import piexif
import piexif.helper
import uvicorn
import gradio as gr
from gradio.processing_utils import decode_base64_to_file
# from gradio_client.utils import decode_base64_to_file

from modules import errors, shared, sd_samplers, deepbooru, sd_hijack, images, scripts, ui, postprocessing
from modules.api.models import *
from modules.processing import StableDiffusionProcessingTxt2Img, StableDiffusionProcessingImg2Img, process_images
from modules.textual_inversion.textual_inversion import create_embedding, train_embedding
from modules.textual_inversion.preprocess import preprocess
from modules.hypernetworks.hypernetwork import create_hypernetwork, train_hypernetwork
from modules.sd_models import checkpoints_list, unload_model_weights, reload_model_weights
from modules.sd_models_config import find_checkpoint_config_near_filename
from modules.realesrgan_model import get_realesrgan_models
from modules import devices

errors.install()

def upscaler_to_index(name: str):
    try:
        return [x.name.lower() for x in shared.sd_upscalers].index(name.lower())
    except:
        raise HTTPException(status_code=400, detail=f"Invalid upscaler, needs to be one of these: {' , '.join([x.name for x in sd_upscalers])}")

def script_name_to_index(name, scripts_list):
    try:
        return [script.title().lower() for script in scripts_list].index(name.lower())
    except:
        raise HTTPException(status_code=422, detail=f"Script '{name}' not found")

def validate_sampler_name(name):
    config = sd_samplers.all_samplers_map.get(name, None)
    if config is None:
        raise HTTPException(status_code=404, detail="Sampler not found")

    return name

def setUpscalers(req: dict):
    reqDict = vars(req)
    reqDict['extras_upscaler_1'] = reqDict.pop('upscaler_1', None)
    reqDict['extras_upscaler_2'] = reqDict.pop('upscaler_2', None)
    return reqDict

def decode_base64_to_image(encoding):
    if encoding.startswith("data:image/"):
        encoding = encoding.split(";")[1].split(",")[1]
    try:
        image = Image.open(BytesIO(base64.b64decode(encoding)))
        return image
    except Exception:
        raise HTTPException(status_code=500, detail="Invalid encoded image")

def encode_pil_to_base64(image):
    with io.BytesIO() as output_bytes:

        if opts.samples_format.lower() == 'png':
            use_metadata = False
            metadata = PngImagePlugin.PngInfo()
            for key, value in image.info.items():
                if isinstance(key, str) and isinstance(value, str):
                    metadata.add_text(key, value)
                    use_metadata = True
            image.save(output_bytes, format="PNG", pnginfo=(metadata if use_metadata else None), quality=opts.jpeg_quality)

        elif opts.samples_format.lower() in ("jpg", "jpeg", "webp"):
            parameters = image.info.get('parameters', None)
            exif_bytes = piexif.dump({
                "Exif": { piexif.ExifIFD.UserComment: piexif.helper.UserComment.dump(parameters or "", encoding="unicode") }
            })
            if opts.samples_format.lower() in ("jpg", "jpeg"):
                image.save(output_bytes, format="JPEG", exif = exif_bytes, quality=opts.jpeg_quality)
            else:
                image.save(output_bytes, format="WEBP", exif = exif_bytes, quality=opts.jpeg_quality)

        else:
            raise HTTPException(status_code=500, detail="Invalid image format")

        bytes_data = output_bytes.getvalue()

    return base64.b64encode(bytes_data)


class Api:
    def __init__(self, app: FastAPI, queue_lock: Lock):
        if shared.cmd_opts.api_auth:
            self.credentials = dict()
            for auth in shared.cmd_opts.api_auth.split(","):
                user, password = auth.split(":")
                self.credentials[user] = password

        self.router = APIRouter()
        self.app = app
        self.queue_lock = queue_lock
        self.add_api_route("/sdapi/v1/txt2img", self.text2imgapi, methods=["POST"], response_model=TextToImageResponse)
        self.add_api_route("/sdapi/v1/img2img", self.img2imgapi, methods=["POST"], response_model=ImageToImageResponse)
        self.add_api_route("/sdapi/v1/extra-single-image", self.extras_single_image_api, methods=["POST"], response_model=ExtrasSingleImageResponse)
        self.add_api_route("/sdapi/v1/extra-batch-images", self.extras_batch_images_api, methods=["POST"], response_model=ExtrasBatchImagesResponse)
        self.add_api_route("/sdapi/v1/png-info", self.pnginfoapi, methods=["POST"], response_model=PNGInfoResponse)
        self.add_api_route("/sdapi/v1/progress", self.progressapi, methods=["GET"], response_model=ProgressResponse)
        self.add_api_route("/sdapi/v1/interrogate", self.interrogateapi, methods=["POST"])
        self.add_api_route("/sdapi/v1/interrupt", self.interruptapi, methods=["POST"])
        self.add_api_route("/sdapi/v1/skip", self.skip, methods=["POST"])
        self.add_api_route("/sdapi/v1/options", self.get_config, methods=["GET"], response_model=OptionsModel)
        self.add_api_route("/sdapi/v1/options", self.set_config, methods=["POST"])
        self.add_api_route("/sdapi/v1/cmd-flags", self.get_cmd_flags, methods=["GET"], response_model=FlagsModel)
        self.add_api_route("/sdapi/v1/samplers", self.get_samplers, methods=["GET"], response_model=List[SamplerItem])
        self.add_api_route("/sdapi/v1/upscalers", self.get_upscalers, methods=["GET"], response_model=List[UpscalerItem])
        self.add_api_route("/sdapi/v1/sd-models", self.get_sd_models, methods=["GET"], response_model=List[SDModelItem])
        self.add_api_route("/sdapi/v1/hypernetworks", self.get_hypernetworks, methods=["GET"], response_model=List[HypernetworkItem])
        self.add_api_route("/sdapi/v1/face-restorers", self.get_face_restorers, methods=["GET"], response_model=List[FaceRestorerItem])
        self.add_api_route("/sdapi/v1/realesrgan-models", self.get_realesrgan_models, methods=["GET"], response_model=List[RealesrganItem])
        self.add_api_route("/sdapi/v1/prompt-styles", self.get_prompt_styles, methods=["GET"], response_model=List[PromptStyleItem])
        self.add_api_route("/sdapi/v1/embeddings", self.get_embeddings, methods=["GET"], response_model=EmbeddingsResponse)
        self.add_api_route("/sdapi/v1/refresh-checkpoints", self.refresh_checkpoints, methods=["POST"])
        self.add_api_route("/sdapi/v1/create/embedding", self.create_embedding, methods=["POST"], response_model=CreateResponse)
        self.add_api_route("/sdapi/v1/create/hypernetwork", self.create_hypernetwork, methods=["POST"], response_model=CreateResponse)
        self.add_api_route("/sdapi/v1/preprocess", self.preprocess, methods=["POST"], response_model=PreprocessResponse)
        self.add_api_route("/sdapi/v1/train/embedding", self.train_embedding, methods=["POST"], response_model=TrainResponse)
        self.add_api_route("/sdapi/v1/train/hypernetwork", self.train_hypernetwork, methods=["POST"], response_model=TrainResponse)
        self.add_api_route("/sdapi/v1/shutdown", self.shutdown, methods=["POST"])
        self.add_api_route("/sdapi/v1/memory", self.get_memory, methods=["GET"], response_model=MemoryResponse)
        self.add_api_route("/sdapi/v1/unload-checkpoint", self.unloadapi, methods=["POST"])
        self.add_api_route("/sdapi/v1/reload-checkpoint", self.reloadapi, methods=["POST"])
        self.add_api_route("/sdapi/v1/scripts", self.get_scripts_list, methods=["GET"], response_model=ScriptsList)

        self.default_script_arg_txt2img = []
        self.default_script_arg_img2img = []

    def add_api_route(self, path: str, endpoint, **kwargs):
        if shared.cmd_opts.api_auth:
            return self.app.add_api_route(path, endpoint, dependencies=[Depends(self.auth)], **kwargs)
        return self.app.add_api_route(path, endpoint, **kwargs)

    def auth(self, credentials: HTTPBasicCredentials = Depends(HTTPBasic())):
        if credentials.username in self.credentials:
            if compare_digest(credentials.password, self.credentials[credentials.username]):
                return True

        raise HTTPException(status_code=401, detail="Incorrect username or password", headers={"WWW-Authenticate": "Basic"})

    def get_selectable_script(self, script_name, script_runner):
        if script_name is None or script_name == "":
            return None, None

        script_idx = script_name_to_index(script_name, script_runner.selectable_scripts)
        script = script_runner.selectable_scripts[script_idx]
        return script, script_idx

    def get_scripts_list(self):
        t2ilist = [str(title.lower()) for title in scripts.scripts_txt2img.titles]
        i2ilist = [str(title.lower()) for title in scripts.scripts_img2img.titles]

        return ScriptsList(txt2img = t2ilist, img2img = i2ilist)

    def get_script(self, script_name, script_runner):
        if script_name is None or script_name == "":
            return None, None

        script_idx = script_name_to_index(script_name, script_runner.scripts)
        return script_runner.scripts[script_idx]

    def init_default_script_args(self, script_runner):
        #find max idx from the scripts in runner and generate a none array to init script_args
        last_arg_index = 1
        for script in script_runner.scripts:
            if last_arg_index < script.args_to:
                last_arg_index = script.args_to
        # None everywhere except position 0 to initialize script args
        script_args = [None]*last_arg_index
        script_args[0] = 0

        # get default values
        with gr.Blocks(): # will throw errors calling ui function without this
            for script in script_runner.scripts:
                if script.ui(script.is_img2img):
                    ui_default_values = []
                    for elem in script.ui(script.is_img2img):
                        ui_default_values.append(elem.value)
                    script_args[script.args_from:script.args_to] = ui_default_values
        return script_args

    def init_script_args(self, request, default_script_args, selectable_scripts, selectable_idx, script_runner):
        script_args = default_script_args.copy()
        # position 0 in script_arg is the idx+1 of the selectable script that is going to be run when using scripts.scripts_*2img.run()
        if selectable_scripts:
            script_args[selectable_scripts.args_from:selectable_scripts.args_to] = request.script_args
            script_args[0] = selectable_idx + 1

        # Now check for always on scripts
        if request.alwayson_scripts and (len(request.alwayson_scripts) > 0):
            for alwayson_script_name in request.alwayson_scripts.keys():
                alwayson_script = self.get_script(alwayson_script_name, script_runner)
                if alwayson_script is None:
                    raise HTTPException(status_code=422, detail=f"always on script {alwayson_script_name} not found")
                # Selectable script in always on script param check
                if not alwayson_script.alwayson:
                    raise HTTPException(status_code=422, detail=f"Cannot have a selectable script in the always on scripts params")
                # always on script with no arg should always run so you don't really need to add them to the requests
                if "args" in request.alwayson_scripts[alwayson_script_name]:
                    script_args[alwayson_script.args_from:alwayson_script.args_to] = request.alwayson_scripts[alwayson_script_name]["args"]
        return script_args

    def text2imgapi(self, txt2imgreq: StableDiffusionTxt2ImgProcessingAPI):
        script_runner = scripts.scripts_txt2img
        if not script_runner.scripts:
            script_runner.initialize_scripts(False)
            ui.create_ui()
        if not self.default_script_arg_txt2img:
            self.default_script_arg_txt2img = self.init_default_script_args(script_runner)
        selectable_scripts, selectable_script_idx = self.get_selectable_script(txt2imgreq.script_name, script_runner)

        populate = txt2imgreq.copy(update={  # Override __init__ params
            "sampler_name": validate_sampler_name(txt2imgreq.sampler_name or txt2imgreq.sampler_index),
            "do_not_save_samples": not txt2imgreq.save_images,
            "do_not_save_grid": not txt2imgreq.save_images,
        })
        if populate.sampler_name:
            populate.sampler_index = None  # prevent a warning later on

        args = vars(populate)
        args.pop('script_name', None)
        args.pop('script_args', None) # will refeed them to the pipeline directly after initializing them
        args.pop('alwayson_scripts', None)

        script_args = self.init_script_args(txt2imgreq, self.default_script_arg_txt2img, selectable_scripts, selectable_script_idx, script_runner)

        send_images = args.pop('send_images', True)
        args.pop('save_images', None)

        with self.queue_lock:
            p = StableDiffusionProcessingTxt2Img(sd_model=shared.sd_model, **args)
            p.scripts = script_runner
            p.outpath_grids = opts.outdir_grids or opts.outdir_txt2img_grids
            p.outpath_samples = opts.outdir_samples or opts.outdir_txt2img_samples

            shared.state.begin()
            if selectable_scripts is not None:
                p.script_args = script_args
                processed = scripts.scripts_txt2img.run(p, *p.script_args) # Need to pass args as list here
            else:
                p.script_args = tuple(script_args) # Need to pass args as tuple here
                processed = process_images(p)
            shared.state.end()

        b64images = list(map(encode_pil_to_base64, processed.images)) if send_images else []

        return TextToImageResponse(images=b64images, parameters=vars(txt2imgreq), info=processed.js())

    def img2imgapi(self, img2imgreq: StableDiffusionImg2ImgProcessingAPI):
        init_images = img2imgreq.init_images
        if init_images is None:
            raise HTTPException(status_code=404, detail="Init image not found")

        mask = img2imgreq.mask
        if mask:
            mask = decode_base64_to_image(mask)

        script_runner = scripts.scripts_img2img
        if not script_runner.scripts:
            script_runner.initialize_scripts(True)
            ui.create_ui()
        if not self.default_script_arg_img2img:
            self.default_script_arg_img2img = self.init_default_script_args(script_runner)
        selectable_scripts, selectable_script_idx = self.get_selectable_script(img2imgreq.script_name, script_runner)

        populate = img2imgreq.copy(update={  # Override __init__ params
            "sampler_name": validate_sampler_name(img2imgreq.sampler_name or img2imgreq.sampler_index),
            "do_not_save_samples": not img2imgreq.save_images,
            "do_not_save_grid": not img2imgreq.save_images,
            "mask": mask,
        })
        if populate.sampler_name:
            populate.sampler_index = None  # prevent a warning later on

        args = vars(populate)
        args.pop('include_init_images', None)  # this is meant to be done by "exclude": True in model, but it's for a reason that I cannot determine.
        args.pop('script_name', None)
        args.pop('script_args', None)  # will refeed them to the pipeline directly after initializing them
        args.pop('alwayson_scripts', None)

        script_args = self.init_script_args(img2imgreq, self.default_script_arg_img2img, selectable_scripts, selectable_script_idx, script_runner)

        send_images = args.pop('send_images', True)
        args.pop('save_images', None)

        with self.queue_lock:
            p = StableDiffusionProcessingImg2Img(sd_model=shared.sd_model, **args)
            p.init_images = [decode_base64_to_image(x) for x in init_images]
            p.scripts = script_runner
            p.outpath_grids = opts.outdir_img2img_grids
            p.outpath_samples = opts.outdir_img2img_samples

            shared.state.begin()
            if selectable_scripts is not None:
                p.script_args = script_args
                processed = scripts.scripts_img2img.run(p, *p.script_args) # Need to pass args as list here
            else:
                p.script_args = tuple(script_args) # Need to pass args as tuple here
                processed = process_images(p)
            shared.state.end()

        b64images = list(map(encode_pil_to_base64, processed.images)) if send_images else []

        if not img2imgreq.include_init_images:
            img2imgreq.init_images = None
            img2imgreq.mask = None

        return ImageToImageResponse(images=b64images, parameters=vars(img2imgreq), info=processed.js())

    def extras_single_image_api(self, req: ExtrasSingleImageRequest):
        reqDict = setUpscalers(req)

        reqDict['image'] = decode_base64_to_image(reqDict['image'])

        with self.queue_lock:
            result = postprocessing.run_extras(extras_mode=0, image_folder="", input_dir="", output_dir="", save_output=False, **reqDict)

        return ExtrasSingleImageResponse(image=encode_pil_to_base64(result[0][0]), html_info=result[1])

    def extras_batch_images_api(self, req: ExtrasBatchImagesRequest):
        reqDict = setUpscalers(req)

        def prepareFiles(file):
            file = decode_base64_to_file(file.data, file_path=file.name)
            file.orig_name = file.name
            return file

        reqDict['image_folder'] = list(map(prepareFiles, reqDict['imageList']))
        reqDict.pop('imageList')

        with self.queue_lock:
            result = postprocessing.run_extras(extras_mode=1, image="", input_dir="", output_dir="", save_output=False, **reqDict)

        return ExtrasBatchImagesResponse(images=list(map(encode_pil_to_base64, result[0])), html_info=result[1])

    def pnginfoapi(self, req: PNGInfoRequest):
        if not req.image.strip():
            return PNGInfoResponse(info="")

        image = decode_base64_to_image(req.image.strip())
        if image is None:
            return PNGInfoResponse(info="")

        geninfo, items = images.read_info_from_image(image)
        if geninfo is None:
            geninfo = ""

        items = {**{'parameters': geninfo}, **items}

        return PNGInfoResponse(info=geninfo, items=items)

    def progressapi(self, req: ProgressRequest = Depends()):
        # copy from check_progress_call of ui.py

        if shared.state.job_count == 0:
            return ProgressResponse(progress=0, eta_relative=0, state=shared.state.dict(), textinfo=shared.state.textinfo)

        # avoid dividing zero
        progress = 0.01

        if shared.state.job_count > 0:
            progress += shared.state.job_no / shared.state.job_count
        if shared.state.sampling_steps > 0:
            progress += 1 / shared.state.job_count * shared.state.sampling_step / shared.state.sampling_steps

        time_since_start = time.time() - shared.state.time_start
        eta = time_since_start / progress
        eta_relative = eta-time_since_start

        progress = min(progress, 1)

        shared.state.set_current_image()

        current_image = None
        if shared.state.current_image and not req.skip_current_image:
            current_image = encode_pil_to_base64(shared.state.current_image)

        return ProgressResponse(progress=progress, eta_relative=eta_relative, state=shared.state.dict(), current_image=current_image, textinfo=shared.state.textinfo)

    def interrogateapi(self, interrogatereq: InterrogateRequest):
        image_b64 = interrogatereq.image
        if image_b64 is None:
            raise HTTPException(status_code=404, detail="Image not found")

        img = decode_base64_to_image(image_b64)
        img = img.convert('RGB')

        # Override object param
        with self.queue_lock:
            if interrogatereq.model == "clip":
                processed = shared.interrogator.interrogate(img)
            elif interrogatereq.model == "deepdanbooru":
                processed = deepbooru.model.tag(img)
            else:
                raise HTTPException(status_code=404, detail="Model not found")

        return InterrogateResponse(caption=processed)

    def interruptapi(self):
        shared.state.interrupt()

        return {}

    def unloadapi(self):
        unload_model_weights()

        return {}

    def reloadapi(self):
        reload_model_weights()

        return {}

    def skip(self):
        shared.state.skip()

    def get_config(self):
        options = {}
        for key in shared.opts.data.keys():
            metadata = shared.opts.data_labels.get(key)
            if metadata is not None:
                options.update({key: shared.opts.data.get(key, shared.opts.data_labels.get(key).default)})
            else:
                options.update({key: shared.opts.data.get(key, None)})

        return options

    def set_config(self, req: Dict[str, Any]):
        for k, v in req.items():
            shared.opts.set(k, v)

        shared.opts.save(shared.config_filename)
        return

    def get_cmd_flags(self):
        return vars(shared.cmd_opts)

    def get_samplers(self):
        return [{"name": sampler[0], "aliases":sampler[2], "options":sampler[3]} for sampler in sd_samplers.all_samplers]

    def get_upscalers(self):
        return [
            {
                "name": upscaler.name,
                "model_name": upscaler.scaler.model_name,
                "model_path": upscaler.data_path,
                "model_url": None,
                "scale": upscaler.scale,
            }
            for upscaler in shared.sd_upscalers
        ]

    def get_sd_models(self):
        return [{"title": x.title, "model_name": x.model_name, "hash": x.shorthash, "sha256": x.sha256, "filename": x.filename, "config": find_checkpoint_config_near_filename(x)} for x in checkpoints_list.values()]

    def get_hypernetworks(self):
        return [{"name": name, "path": shared.hypernetworks[name]} for name in shared.hypernetworks]

    def get_face_restorers(self):
        return [{"name":x.name(), "cmd_dir": getattr(x, "cmd_dir", None)} for x in shared.face_restorers]

    def get_realesrgan_models(self):
        return [{"name":x.name,"path":x.data_path, "scale":x.scale} for x in get_realesrgan_models(None)]

    def get_prompt_styles(self):
        styleList = []
        for k in shared.prompt_styles.styles:
            style = shared.prompt_styles.styles[k]
            styleList.append({"name":style[0], "prompt": style[1], "negative_prompt": style[2]})

        return styleList

    def get_embeddings(self):
        db = sd_hijack.model_hijack.embedding_db

        def convert_embedding(embedding):
            return {
                "step": embedding.step,
                "sd_checkpoint": embedding.sd_checkpoint,
                "sd_checkpoint_name": embedding.sd_checkpoint_name,
                "shape": embedding.shape,
                "vectors": embedding.vectors,
            }

        def convert_embeddings(embeddings):
            return {embedding.name: convert_embedding(embedding) for embedding in embeddings.values()}

        return {
            "loaded": convert_embeddings(db.word_embeddings),
            "skipped": convert_embeddings(db.skipped_embeddings),
        }

    def refresh_checkpoints(self):
        shared.refresh_checkpoints()

    def create_embedding(self, args: dict):
        try:
            shared.state.begin()
            filename = create_embedding(**args) # create empty embedding
            sd_hijack.model_hijack.embedding_db.load_textual_inversion_embeddings() # reload embeddings so new one can be immediately used
            shared.state.end()
            return CreateResponse(info = "create embedding filename: {filename}".format(filename = filename))
        except AssertionError as e:
            shared.state.end()
            return TrainResponse(info = "create embedding error: {error}".format(error = e))

    def create_hypernetwork(self, args: dict):
        try:
            shared.state.begin()
            filename = create_hypernetwork(**args) # create empty embedding # pylint: disable=E1111
            shared.state.end()
            return CreateResponse(info = "create hypernetwork filename: {filename}".format(filename = filename))
        except AssertionError as e:
            shared.state.end()
            return TrainResponse(info = "create hypernetwork error: {error}".format(error = e))

    def preprocess(self, args: dict):
        try:
            shared.state.begin()
            preprocess(**args) # quick operation unless blip/booru interrogation is enabled
            shared.state.end()
            return PreprocessResponse(info = 'preprocess complete')
        except KeyError as e:
            shared.state.end()
            return PreprocessResponse(info = "preprocess error: invalid token: {error}".format(error = e))
        except AssertionError as e:
            shared.state.end()
            return PreprocessResponse(info = "preprocess error: {error}".format(error = e))
        except FileNotFoundError as e:
            shared.state.end()
            return PreprocessResponse(info = 'preprocess error: {error}'.format(error = e))

    def train_embedding(self, args: dict):
        try:
            shared.state.begin()
            apply_optimizations = False
            error = None
            filename = ''
            if not apply_optimizations:
                sd_hijack.undo_optimizations()
            try:
                embedding, filename = train_embedding(**args) # can take a long time to complete
            except Exception as e:
                error = e
            finally:
                if not apply_optimizations:
                    sd_hijack.apply_optimizations()
                shared.state.end()
            return TrainResponse(info = "train embedding complete: filename: {filename} error: {error}".format(filename = filename, error = error))
        except AssertionError as msg:
            shared.state.end()
            return TrainResponse(info = "train embedding error: {msg}".format(msg = msg))

    def train_hypernetwork(self, args: dict):
        try:
            shared.state.begin()
            shared.loaded_hypernetworks = []
            apply_optimizations = False
            error = None
            filename = ''
            if not apply_optimizations:
                sd_hijack.undo_optimizations()
            try:
                hypernetwork, filename = train_hypernetwork(**args)
            except Exception as e:
                error = e
            finally:
                shared.sd_model.cond_stage_model.to(devices.device)
                shared.sd_model.first_stage_model.to(devices.device)
                if not apply_optimizations:
                    sd_hijack.apply_optimizations()
                shared.state.end()
            return TrainResponse(info="train embedding complete: filename: {filename} error: {error}".format(filename=filename, error=error))
        except AssertionError as msg:
            shared.state.end()
            return TrainResponse(info="train embedding error: {error}".format(error=error))

    def shutdown(self):
        print('shutdown request received')
        # from modules.shared import demo
        # demo.close()
        # time.sleep(0.5)
        # import sys
        # sys.exit(0)
        import os
        os._exit(0)

    def get_memory(self):
        try:
            import os, psutil
            process = psutil.Process(os.getpid())
            res = process.memory_info() # only rss is cross-platform guaranteed so we dont rely on other values
            ram_total = 100 * res.rss / process.memory_percent() # and total memory is calculated as actual value is not cross-platform safe
            ram = { 'free': ram_total - res.rss, 'used': res.rss, 'total': ram_total }
        except Exception as err:
            ram = { 'error': f'{err}' }
        try:
            import torch
            if torch.cuda.is_available():
                s = torch.cuda.mem_get_info()
                system = { 'free': s[0], 'used': s[1] - s[0], 'total': s[1] }
                s = dict(torch.cuda.memory_stats(shared.device))
                allocated = { 'current': s['allocated_bytes.all.current'], 'peak': s['allocated_bytes.all.peak'] }
                reserved = { 'current': s['reserved_bytes.all.current'], 'peak': s['reserved_bytes.all.peak'] }
                active = { 'current': s['active_bytes.all.current'], 'peak': s['active_bytes.all.peak'] }
                inactive = { 'current': s['inactive_split_bytes.all.current'], 'peak': s['inactive_split_bytes.all.peak'] }
                warnings = { 'retries': s['num_alloc_retries'], 'oom': s['num_ooms'] }
                cuda = {
                    'system': system,
                    'active': active,
                    'allocated': allocated,
                    'reserved': reserved,
                    'inactive': inactive,
                    'events': warnings,
                }
            else:
                cuda = { 'error': 'unavailable' }
        except Exception as err:
            cuda = { 'error': f'{err}' }
        return MemoryResponse(ram = ram, cuda = cuda)

    def launch(self, server_name, port):
        self.app.include_router(self.router)
        uvicorn.run(self.app, host=server_name, port=port)<|MERGE_RESOLUTION|>--- conflicted
+++ resolved
@@ -2,15 +2,10 @@
 import time
 import base64
 from io import BytesIO
-<<<<<<< HEAD
-from gradio_client.utils import decode_base64_to_file
-from fastapi import APIRouter, Depends, FastAPI, Request, Response
-=======
 from typing import List
 from threading import Lock
 from secrets import compare_digest
 from fastapi import APIRouter, Depends, FastAPI
->>>>>>> bfe62127
 from fastapi.security import HTTPBasic, HTTPBasicCredentials
 from fastapi.exceptions import HTTPException
 from PIL import PngImagePlugin,Image
@@ -18,8 +13,7 @@
 import piexif.helper
 import uvicorn
 import gradio as gr
-from gradio.processing_utils import decode_base64_to_file
-# from gradio_client.utils import decode_base64_to_file
+from gradio_client.utils import decode_base64_to_file
 
 from modules import errors, shared, sd_samplers, deepbooru, sd_hijack, images, scripts, ui, postprocessing
 from modules.api.models import *
