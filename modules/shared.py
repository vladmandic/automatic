import datetime
import json
import os
import sys
import time

import gradio as gr
import tqdm

import modules.interrogate
import modules.memmon
import modules.styles
import modules.devices as devices
from modules import errors, ui_components, shared_items, cmd_args
from modules.paths_internal import models_path, script_path, data_path, sd_configs_path, sd_default_config, sd_model_file, default_sd_model_file, extensions_dir, extensions_builtin_dir # pylint: disable=W0611
import modules.paths_internal as paths
from setup import log as setup_log # pylint: disable=E0611

errors.install(gr)
demo: gr.Blocks = None
log = setup_log
parser = cmd_args.parser

if os.environ.get('IGNORE_CMD_ARGS_ERRORS', None) is None:
    cmd_opts = parser.parse_args()
else:
    cmd_opts, _ = parser.parse_known_args()

restricted_opts = {
    "samples_filename_pattern",
    "directories_filename_pattern",
    "outdir_samples",
    "outdir_txt2img_samples",
    "outdir_img2img_samples",
    "outdir_extras_samples",
    "outdir_grids",
    "outdir_txt2img_grids",
    "outdir_save",
}

ui_reorder_categories = [
    "inpaint",
    "sampler",
    "checkboxes",
    "hires_fix",
    "dimensions",
    "cfg",
    "seed",
    "batch",
    "override_settings",
    "scripts",
]

cmd_opts.disable_extension_access = (cmd_opts.share or cmd_opts.listen or cmd_opts.server_name) and not cmd_opts.enable_insecure

devices.device, devices.device_interrogate, devices.device_gfpgan, devices.device_esrgan, devices.device_codeformer = \
    (devices.cpu if any(y in cmd_opts.use_cpu for y in [x, 'all']) else devices.get_optimal_device() for x in ['sd', 'interrogate', 'gfpgan', 'esrgan', 'codeformer'])

device = devices.device
sd_upscalers = []
sd_model = None
clip_model = None


def reload_hypernetworks():
    from modules.hypernetworks import hypernetwork
    global hypernetworks # pylint: disable=W0603
    hypernetworks = hypernetwork.list_hypernetworks(opts.hypernetwork_dir)


class State:
    skipped = False
    interrupted = False
    job = ""
    job_no = 0
    job_count = 0
    processing_has_refined_job_count = False
    job_timestamp = '0'
    sampling_step = 0
    sampling_steps = 0
    current_latent = None
    current_image = None
    current_image_sampling_step = 0
    id_live_preview = 0
    textinfo = None
    time_start = None
    need_restart = False
    server_start = None

    def skip(self):
        self.skipped = True

    def interrupt(self):
        self.interrupted = True

    def nextjob(self):
        if opts.live_previews_enable and opts.show_progress_every_n_steps == -1:
            self.do_set_current_image()

        self.job_no += 1
        self.sampling_step = 0
        self.current_image_sampling_step = 0

    def dict(self):
        obj = {
            "skipped": self.skipped,
            "interrupted": self.interrupted,
            "job": self.job,
            "job_count": self.job_count,
            "job_timestamp": self.job_timestamp,
            "job_no": self.job_no,
            "sampling_step": self.sampling_step,
            "sampling_steps": self.sampling_steps,
        }

        return obj

    def begin(self):
        self.sampling_step = 0
        self.job_count = -1
        self.processing_has_refined_job_count = False
        self.job_no = 0
        self.job_timestamp = datetime.datetime.now().strftime("%Y%m%d%H%M%S")
        self.current_latent = None
        self.current_image = None
        self.current_image_sampling_step = 0
        self.id_live_preview = 0
        self.skipped = False
        self.interrupted = False
        self.textinfo = None
        self.time_start = time.time()

        devices.torch_gc()

    def end(self):
        self.job = ""
        self.job_count = 0

        devices.torch_gc()

    def set_current_image(self):
        """sets self.current_image from self.current_latent if enough sampling steps have been made after the last call to this"""
        if not parallel_processing_allowed:
            return

        if self.sampling_step - self.current_image_sampling_step >= opts.show_progress_every_n_steps and opts.live_previews_enable and opts.show_progress_every_n_steps != -1:
            self.do_set_current_image()

    def do_set_current_image(self):
        if self.current_latent is None:
            return

        import modules.sd_samplers # pylint: disable=W0621
        if opts.show_progress_grid:
            self.assign_current_image(modules.sd_samplers.samples_to_image_grid(self.current_latent))
        else:
            self.assign_current_image(modules.sd_samplers.sample_to_image(self.current_latent))

        self.current_image_sampling_step = self.sampling_step

    def assign_current_image(self, image):
        self.current_image = image
        self.id_live_preview += 1


state = State()
state.server_start = time.time()

interrogator = modules.interrogate.InterrogateModels("interrogate")

face_restorers = []

class OptionInfo:
    def __init__(self, default=None, label="", component=None, component_args=None, onchange=None, section=None, refresh=None):
        self.default = default
        self.label = label
        self.component = component
        self.component_args = component_args
        self.onchange = onchange
        self.section = section
        self.refresh = refresh


def options_section(section_identifier, options_dict):
    for _k, v in options_dict.items():
        v.section = section_identifier

    return options_dict


def list_checkpoint_tiles():
    import modules.sd_models # pylint: disable=W0621
    return modules.sd_models.checkpoint_tiles()


def refresh_checkpoints():
    import modules.sd_models # pylint: disable=W0621
    return modules.sd_models.list_models()


def list_samplers():
    import modules.sd_samplers # pylint: disable=W0621
    return modules.sd_samplers.all_samplers

def list_themes():
    if not os.path.exists(os.path.join('javascript', 'themes.json')):
        refresh_themes()
    with open(os.path.join('javascript', 'themes.json'), mode='r', encoding='utf=8') as f:
        res = json.loads(f.read())
    themes = [x['id'] for x in res if x['status'] == 'RUNNING' and 'test' not in x['id'].lower()]
    return themes

def refresh_themes():
    import requests
    try:
        req = requests.get('https://huggingface.co/datasets/freddyaboulton/gradio-theme-subdomains/resolve/main/subdomains.json', timeout=5)
        if req.status_code == 200:
            res = req.json()
            with open(os.path.join('javascript', 'themes.json'), mode='w', encoding='utf=8') as f:
                f.write(json.dumps(res))
        else:
            print('Error refreshing UI themes')
    except:
        print('Exception refreshing UI themes')

hide_dirs = {"visible": not cmd_opts.hide_ui_dir_config}
tab_names = []

options_templates = {}
default_checkpoint = list_checkpoint_tiles()[0] if len(list_checkpoint_tiles()) > 0 else "model.ckpt"

options_templates.update(options_section(('sd', "Stable Diffusion"), {
    "sd_model_checkpoint": OptionInfo(default_checkpoint, "Stable Diffusion checkpoint", gr.Dropdown, lambda: {"choices": list_checkpoint_tiles()}, refresh=refresh_checkpoints),
    "sd_checkpoint_cache": OptionInfo(0, "Checkpoints to cache in RAM", gr.Slider, {"minimum": 0, "maximum": 10, "step": 1}),
    "sd_vae_checkpoint_cache": OptionInfo(0, "VAE Checkpoints to cache in RAM", gr.Slider, {"minimum": 0, "maximum": 10, "step": 1}),
    "sd_vae": OptionInfo("Automatic", "SD VAE", gr.Dropdown, lambda: {"choices": shared_items.sd_vae_items()}, refresh=shared_items.refresh_vae_list),
    "sd_vae_as_default": OptionInfo(True, "Ignore selected VAE for stable diffusion checkpoints that have their own .vae.pt next to them"),
    "inpainting_mask_weight": OptionInfo(1.0, "Inpainting conditioning mask strength", gr.Slider, {"minimum": 0.0, "maximum": 1.0, "step": 0.01}),
    "initial_noise_multiplier": OptionInfo(1.0, "Noise multiplier for img2img", gr.Slider, {"minimum": 0.5, "maximum": 1.5, "step": 0.01}),
    "img2img_color_correction": OptionInfo(False, "Apply color correction to img2img results to match original colors."),
    "img2img_fix_steps": OptionInfo(False, "With img2img, do exactly the amount of steps the slider specifies (normally you'd do less with less denoising)."),
    "img2img_background_color": OptionInfo("#ffffff", "With img2img, fill image's transparent parts with this color.", ui_components.FormColorPicker, {}),
    "enable_quantization": OptionInfo(True, "Enable quantization in K samplers for sharper and cleaner results. This may change existing seeds."),
    "enable_emphasis": OptionInfo(True, "Emphasis: use (text) to make model pay more attention to text and [text] to make it pay less attention"),
    "enable_batch_seeds": OptionInfo(True, "Make K-diffusion samplers produce same images in a batch as when making a single image"),
    "comma_padding_backtrack": OptionInfo(20, "Increase coherency by padding from the last comma within n tokens when using more than 75 tokens", gr.Slider, {"minimum": 0, "maximum": 74, "step": 1 }),
    "CLIP_stop_at_last_layers": OptionInfo(1, "Clip skip", gr.Slider, {"minimum": 1, "maximum": 12, "step": 1}),
    "upcast_attn": OptionInfo(False, "Upcast cross attention layer to float32"),
    "cross_attention_optimization": OptionInfo("Scaled-Dot-Product", "Cross-attention optimization method", gr.Radio, lambda: {"choices": shared_items.list_crossattention() }),
    "cross_attention_options": OptionInfo([], "Cross-attention advanced options", gr.CheckboxGroup, lambda: {"choices": ['xFormers enable flash Attention', 'SDP disable memory attention']}),
    "sub_quad_q_chunk_size": OptionInfo(512, "Sub-quadratic cross-attention query chunk size for the  layer optimization to use", gr.Slider, {"minimum": 16, "maximum": 8192, "step": 8}),
    "sub_quad_kv_chunk_size": OptionInfo(512, "Sub-quadratic cross-attentionkv chunk size for the sub-quadratic cross-attention layer optimization to use", gr.Slider, {"minimum": 0, "maximum": 8192, "step": 8}),
    "sub_quad_chunk_threshold": OptionInfo(80, "Sub-quadratic cross-attention percentage of VRAM chunking threshold", gr.Slider, {"minimum": 0, "maximum": 100, "step": 1}),
    "always_batch_cond_uncond": OptionInfo(False, "Disables cond/uncond batching that is enabled to save memory with --medvram or --lowvram"),
    "upcast_sampling": OptionInfo(False, "Enable upcast sampling. Usually produces similar results to --no-half with better performance while using less memory"),
}))

options_templates.update(options_section(('system-paths', "System Paths"), {
    "temp_dir":  OptionInfo("", "Directory for temporary images; leave empty for default"),
    "clean_temp_dir_at_start": OptionInfo(True, "Cleanup non-default temporary directory when starting webui"),
    "ckpt_dir": OptionInfo(os.path.join(paths.models_path, 'Stable-diffusion'), "Path to directory with stable diffusion checkpoints"),
    "vae_dir": OptionInfo(os.path.join(paths.models_path, 'VAE'), "Path to directory with VAE files"),
    "embeddings_dir": OptionInfo(os.path.join(paths.models_path, 'embeddings'), "Embeddings directory for textual inversion"),
    "embeddings_templates_dir": OptionInfo(os.path.join(paths.script_path, 'train/templates'), "Embeddings train templates directory"),
    "hypernetwork_dir": OptionInfo(os.path.join(paths.models_path, 'hypernetworks'), "Hypernetwork directory"),
    "codeformer_models_path": OptionInfo(os.path.join(paths.models_path, 'Codeformer'), "Path to directory with codeformer model file(s)."),
    "gfpgan_models_path": OptionInfo(os.path.join(paths.models_path, 'GFPGAN'), "Path to directory with GFPGAN model file(s)"),
    "esrgan_models_path": OptionInfo(os.path.join(paths.models_path, 'ESRGAN'), "Path to directory with ESRGAN model file(s)"),
    "bsrgan_models_path": OptionInfo(os.path.join(paths.models_path, 'BSRGAN'), "Path to directory with BSRGAN model file(s)"),
    "realesrgan_models_path": OptionInfo(os.path.join(paths.models_path, 'RealESRGAN'), "Path to directory with RealESRGAN model file(s)"),
    "clip_models_path": OptionInfo(os.path.join(paths.models_path, 'CLIP'), "Path to directory with CLIP model file(s)"),
    "lora_dir": OptionInfo(os.path.join(paths.models_path, 'Lora'), "Path to directory with Lora network(s)"),
    "lyco_dir": OptionInfo(os.path.join(paths.models_path, 'LyCORIS'), "Path to directory with LyCORIS network(s)"),
    "styles_dir": OptionInfo('styles.csv', "Path to user-defined styles file"),
    # "gfpgan_model": OptionInfo("", "GFPGAN model file name"),
}))

options_templates.update(options_section(('saving-images', "Image options"), {
    "samples_save": OptionInfo(True, "Always save all generated images"),
    "samples_format": OptionInfo('jpg', 'File format for images'),
    "samples_filename_pattern": OptionInfo("", "Images filename pattern", component_args=hide_dirs),
    "save_images_add_number": OptionInfo(True, "Add number to filename when saving", component_args=hide_dirs),
    "grid_save": OptionInfo(True, "Always save all generated image grids"),
    "grid_format": OptionInfo('jpg', 'File format for grids'),
    "grid_extended_filename": OptionInfo(True, "Add extended info (seed, prompt) to filename when saving grid"),
    "grid_only_if_multiple": OptionInfo(True, "Do not save grids consisting of one picture"),
    "grid_prevent_empty_spots": OptionInfo(True, "Prevent empty spots in grid (when set to autodetect)"),
    "n_rows": OptionInfo(-1, "Grid row count; use -1 for autodetect and 0 for it to be same as batch size", gr.Slider, {"minimum": -1, "maximum": 16, "step": 1}),
    "enable_pnginfo": OptionInfo(True, "Save text information about generation parameters as chunks to png files"),
    "save_txt": OptionInfo(False, "Create a text file next to every image with generation parameters."),
    "save_images_before_face_restoration": OptionInfo(True, "Save a copy of image before doing face restoration."),
    "save_images_before_highres_fix": OptionInfo(True, "Save a copy of image before applying highres fix."),
    "save_images_before_color_correction": OptionInfo(True, "Save a copy of image before applying color correction to img2img results"),
    "save_mask": OptionInfo(False, "For inpainting, save a copy of the greyscale mask"),
    "save_mask_composite": OptionInfo(False, "For inpainting, save a masked composite"),
    "jpeg_quality": OptionInfo(85, "Quality for saved jpeg images", gr.Slider, {"minimum": 1, "maximum": 100, "step": 1}),
    "webp_lossless": OptionInfo(False, "Use lossless compression for webp images"),
    "img_max_size_mp": OptionInfo(200, "Maximum image size, in megapixels", gr.Number),
    "use_original_name_batch": OptionInfo(True, "Use original name for output filename during batch process in extras tab"),
    "use_upscaler_name_as_suffix": OptionInfo(True, "Use upscaler name as filename suffix in the extras tab"),
    "save_selected_only": OptionInfo(True, "When using 'Save' button, only save a single selected image"),
    "save_to_dirs": OptionInfo(False, "Save images to a subdirectory"),
    "grid_save_to_dirs": OptionInfo(False, "Save grids to a subdirectory"),
    "use_save_to_dirs_for_ui": OptionInfo(False, "When using \"Save\" button, save images to a subdirectory"),
    "directories_filename_pattern": OptionInfo("[date]", "Directory name pattern", component_args=hide_dirs),
    "directories_max_prompt_words": OptionInfo(8, "Max prompt words for [prompt_words] pattern", gr.Slider, {"minimum": 1, "maximum": 20, "step": 1, **hide_dirs}),
}))

options_templates.update(options_section(('saving-paths', "Image Paths"), {
    "outdir_samples": OptionInfo("", "Output directory for images; if empty, defaults to three directories below", component_args=hide_dirs),
    "outdir_txt2img_samples": OptionInfo("outputs/text", 'Output directory for txt2img images', component_args=hide_dirs),
    "outdir_img2img_samples": OptionInfo("outputs/image", 'Output directory for img2img images', component_args=hide_dirs),
    "outdir_extras_samples": OptionInfo("outputs/extras", 'Output directory for images from extras tab', component_args=hide_dirs),
    "outdir_grids": OptionInfo("", "Output directory for grids; if empty, defaults to two directories below", component_args=hide_dirs),
    "outdir_txt2img_grids": OptionInfo("outputs/grids", 'Output directory for txt2img grids', component_args=hide_dirs),
    "outdir_img2img_grids": OptionInfo("outputs/grids", 'Output directory for img2img grids', component_args=hide_dirs),
    "outdir_save": OptionInfo("outputs/save", "Directory for saving images using the Save button", component_args=hide_dirs),
}))

options_templates.update(options_section(('cuda', "CUDA Settings"), {
    "precision": OptionInfo("Autocast", "Precision type", gr.Radio, lambda: {"choices": ["Autocast", "Full"]}),
    "cuda_dtype": OptionInfo("FP16", "Device precision type", gr.Radio, lambda: {"choices": ["FP32", "FP16", "BF16"]}),
    "no_half": OptionInfo(False, "Use full precision for model (--no-half)"),
    "no_half_vae": OptionInfo(False, "Use full precision for VAE (--no-half-vae)"),
    "disable_nan_check": OptionInfo(True, "Do not check if produced images/latent spaces have NaN values"),
    "opt_channelslast": OptionInfo(False, "Use channels last as torch memory format "),
    "cudnn_benchmark": OptionInfo(False, "Enable cuDNN benchmark feature"),
    "cuda_allow_tf32": OptionInfo(True, "Allow TF32 math ops"),
    "cuda_allow_tf16_reduced": OptionInfo(True, "Allow TF16 reduced precision math ops"),
    "cuda_compile": OptionInfo(False, "Enable model compile (experimental)"),
    "cuda_compile_mode": OptionInfo("none", "Model compile mode (experimental)", gr.Radio, lambda: {"choices": ['none', 'inductor', 'cudagraphs', 'aot_ts_nvfuser']}),
}))

options_templates.update(options_section(('upscaling', "Upscaling"), {
    "ESRGAN_tile": OptionInfo(192, "Tile size for ESRGAN upscalers. 0 = no tiling.", gr.Slider, {"minimum": 0, "maximum": 512, "step": 16}),
    "ESRGAN_tile_overlap": OptionInfo(8, "Tile overlap, in pixels for ESRGAN upscalers. Low values = visible seam.", gr.Slider, {"minimum": 0, "maximum": 48, "step": 1}),
    "realesrgan_enabled_models": OptionInfo(["R-ESRGAN 4x+", "R-ESRGAN 4x+ Anime6B"], "Select which Real-ESRGAN models to show in the web UI.", gr.CheckboxGroup, lambda: {"choices": shared_items.realesrgan_models_names()}),
    "upscaler_for_img2img": OptionInfo("SwinIR_4x", "Upscaler for img2img", gr.Dropdown, lambda: {"choices": [x.name for x in sd_upscalers]}),
    "use_old_hires_fix_width_height": OptionInfo(False, "For hires fix, use width/height sliders to set final resolution rather than first pass (disables Upscale by, Resize width/height to)."),
}))

options_templates.update(options_section(('face-restoration', "Face restoration"), {
    "face_restoration_model": OptionInfo("CodeFormer", "Face restoration model", gr.Radio, lambda: {"choices": [x.name() for x in face_restorers]}),
    "code_former_weight": OptionInfo(0.2, "CodeFormer weight parameter; 0 = maximum effect; 1 = minimum effect", gr.Slider, {"minimum": 0, "maximum": 1, "step": 0.01}),
    "face_restoration_unload": OptionInfo(False, "Move face restoration model from VRAM into RAM after processing"),
}))

options_templates.update(options_section(('system', "System"), {
    "memmon_poll_rate": OptionInfo(2, "VRAM usage polls per second during generation. Set to 0 to disable.", gr.Slider, {"minimum": 0, "maximum": 40, "step": 1}),
    "multiple_tqdm": OptionInfo(False, "Add a second progress bar to the console that shows progress for an entire job."),
    "print_hypernet_extra": OptionInfo(False, "Print extra hypernetwork information to console."),
}))

options_templates.update(options_section(('training', "Training"), {
    "unload_models_when_training": OptionInfo(False, "Move VAE and CLIP to RAM when training if possible. Saves VRAM."),
    "pin_memory": OptionInfo(True, "Turn on pin_memory for DataLoader. Makes training slightly faster but can increase memory usage."),
    "save_optimizer_state": OptionInfo(False, "Saves Optimizer state as separate *.optim file. Training of embedding or HN can be resumed with the matching optim file."),
    "save_training_settings_to_txt": OptionInfo(True, "Save textual inversion and hypernet settings to a text file whenever training starts."),
    "dataset_filename_word_regex": OptionInfo("", "Filename word regex"),
    "dataset_filename_join_string": OptionInfo(" ", "Filename join string"),
    "training_image_repeats_per_epoch": OptionInfo(1, "Number of repeats for a single input image per epoch; used only for displaying epoch number", gr.Number, {"precision": 0}),
    "training_write_csv_every": OptionInfo(0, "Save an csv containing the loss to log directory every N steps, 0 to disable"),
    "training_enable_tensorboard": OptionInfo(False, "Enable tensorboard logging."),
    "training_tensorboard_save_images": OptionInfo(False, "Save generated images within tensorboard."),
    "training_tensorboard_flush_every": OptionInfo(120, "How often, in seconds, to flush the pending tensorboard events and summaries to disk."),
}))

<<<<<<< HEAD
=======
options_templates.update(options_section(('sd', "Stable Diffusion"), {
    "sd_model_checkpoint": OptionInfo(None, "Stable Diffusion checkpoint", gr.Dropdown, lambda: {"choices": list_checkpoint_tiles()}, refresh=refresh_checkpoints),
    "sd_checkpoint_cache": OptionInfo(0, "Checkpoints to cache in RAM", gr.Slider, {"minimum": 0, "maximum": 10, "step": 1}),
    "sd_vae_checkpoint_cache": OptionInfo(0, "VAE Checkpoints to cache in RAM", gr.Slider, {"minimum": 0, "maximum": 10, "step": 1}),
    "sd_vae": OptionInfo("Automatic", "SD VAE", gr.Dropdown, lambda: {"choices": shared_items.sd_vae_items()}, refresh=shared_items.refresh_vae_list),
    "sd_vae_as_default": OptionInfo(True, "Ignore selected VAE for stable diffusion checkpoints that have their own .vae.pt next to them"),
    "inpainting_mask_weight": OptionInfo(1.0, "Inpainting conditioning mask strength", gr.Slider, {"minimum": 0.0, "maximum": 1.0, "step": 0.01}),
    "initial_noise_multiplier": OptionInfo(1.0, "Noise multiplier for img2img", gr.Slider, {"minimum": 0.5, "maximum": 1.5, "step": 0.01}),
    "img2img_color_correction": OptionInfo(False, "Apply color correction to img2img results to match original colors."),
    "img2img_fix_steps": OptionInfo(False, "With img2img, do exactly the amount of steps the slider specifies (normally you'd do less with less denoising)."),
    "img2img_background_color": OptionInfo("#ffffff", "With img2img, fill image's transparent parts with this color.", ui_components.FormColorPicker, {}),
    "enable_quantization": OptionInfo(False, "Enable quantization in K samplers for sharper and cleaner results. This may change existing seeds. Requires restart to apply."),
    "enable_emphasis": OptionInfo(True, "Emphasis: use (text) to make model pay more attention to text and [text] to make it pay less attention"),
    "enable_batch_seeds": OptionInfo(True, "Make K-diffusion samplers produce same images in a batch as when making a single image"),
    "comma_padding_backtrack": OptionInfo(20, "Increase coherency by padding from the last comma within n tokens when using more than 75 tokens", gr.Slider, {"minimum": 0, "maximum": 74, "step": 1 }),
    "CLIP_stop_at_last_layers": OptionInfo(1, "Clip skip", gr.Slider, {"minimum": 1, "maximum": 12, "step": 1}),
    "upcast_attn": OptionInfo(False, "Upcast cross attention layer to float32"),
}))

options_templates.update(options_section(('compatibility', "Compatibility"), {
    "use_old_emphasis_implementation": OptionInfo(False, "Use old emphasis implementation. Can be useful to reproduce old seeds."),
    "use_old_karras_scheduler_sigmas": OptionInfo(False, "Use old karras scheduler sigmas (0.1 to 10)."),
    "no_dpmpp_sde_batch_determinism": OptionInfo(False, "Do not make DPM++ SDE deterministic across different batch sizes."),
    "use_old_hires_fix_width_height": OptionInfo(False, "For hires fix, use width/height sliders to set final resolution rather than first pass (disables Upscale by, Resize width/height to)."),
    "dont_fix_second_order_samplers_schedule": OptionInfo(False, "Do not fix prompt schedule for second order samplers."),
}))

>>>>>>> 9de72988
options_templates.update(options_section(('interrogate', "Interrogate Options"), {
    "interrogate_keep_models_in_memory": OptionInfo(False, "Interrogate: keep models in VRAM"),
    "interrogate_return_ranks": OptionInfo(True, "Interrogate: include ranks of model tags matches in results (Has no effect on caption-based interrogators)."),
    "interrogate_clip_num_beams": OptionInfo(1, "Interrogate: num_beams for BLIP", gr.Slider, {"minimum": 1, "maximum": 16, "step": 1}),
    "interrogate_clip_min_length": OptionInfo(32, "Interrogate: minimum description length (excluding artists, etc..)", gr.Slider, {"minimum": 1, "maximum": 128, "step": 1}),
    "interrogate_clip_max_length": OptionInfo(192, "Interrogate: maximum description length", gr.Slider, {"minimum": 1, "maximum": 256, "step": 1}),
    "interrogate_clip_dict_limit": OptionInfo(2048, "CLIP: maximum number of lines in text file (0 = No limit)"),
    "interrogate_clip_skip_categories": OptionInfo(["artists", "movements", "flavors"], "CLIP: skip inquire categories", gr.CheckboxGroup, lambda: {"choices": modules.interrogate.category_types()}, refresh=modules.interrogate.category_types),
    "interrogate_deepbooru_score_threshold": OptionInfo(0.65, "Interrogate: deepbooru score threshold", gr.Slider, {"minimum": 0, "maximum": 1, "step": 0.01}),
    "deepbooru_sort_alpha": OptionInfo(False, "Interrogate: deepbooru sort alphabetically"),
    "deepbooru_use_spaces": OptionInfo(False, "use spaces for tags in deepbooru"),
    "deepbooru_escape": OptionInfo(True, "escape (\\) brackets in deepbooru (so they are used as literal brackets and not for emphasis)"),
    "deepbooru_filter_tags": OptionInfo("", "filter out those tags from deepbooru output (separated by comma)"),
}))

options_templates.update(options_section(('extra_networks', "Extra Networks"), {
    "extra_networks_default_view": OptionInfo("cards", "Default view for Extra Networks", gr.Dropdown, {"choices": ["cards", "thumbs"]}),
    "extra_networks_default_multiplier": OptionInfo(1.0, "Multiplier for extra networks", gr.Slider, {"minimum": 0.0, "maximum": 1.0, "step": 0.01}),
    "extra_networks_card_width": OptionInfo(0, "Card width for Extra Networks (px)"),
    "extra_networks_card_height": OptionInfo(0, "Card height for Extra Networks (px)"),
    "extra_networks_add_text_separator": OptionInfo(" ", "Extra text to add before <...> when adding extra network to prompt"),
    "sd_hypernetwork": OptionInfo("None", "Add hypernetwork to prompt", gr.Dropdown, lambda: {"choices": [""] + [x for x in hypernetworks.keys()]}, refresh=reload_hypernetworks),
}))

options_templates.update(options_section(('ui', "User interface"), {
    "gradio_theme": OptionInfo("black-orange", "UI theme", gr.Dropdown, lambda: {"choices": ["black-orange", "gradio/default"] + list_themes()}, refresh=refresh_themes),
    "return_grid": OptionInfo(True, "Show grid in results for web"),
    "return_mask": OptionInfo(False, "For inpainting, include the greyscale mask in results for web"),
    "return_mask_composite": OptionInfo(False, "For inpainting, include masked composite in results for web"),
    "do_not_show_images": OptionInfo(False, "Do not show any images in results for web"),
    "add_model_hash_to_info": OptionInfo(True, "Add model hash to generation information"),
    "add_model_name_to_info": OptionInfo(True, "Add model name to generation information"),
    "disable_weights_auto_swap": OptionInfo(True, "When reading generation parameters from text into UI (from PNG info or pasted text), do not change the selected model/checkpoint."),
    "send_seed": OptionInfo(True, "Send seed when sending prompt or image to other interface"),
    "send_size": OptionInfo(True, "Send size when sending prompt or image to another interface"),
    "font": OptionInfo("", "Font for image grids that have text"),
    "js_modal_lightbox": OptionInfo(True, "Enable full page image viewer"),
    "js_modal_lightbox_initially_zoomed": OptionInfo(True, "Show images zoomed in by default in full page image viewer"),
    "show_progress_in_title": OptionInfo(False, "Show generation progress in window title."),
    "keyedit_precision_attention": OptionInfo(0.1, "Ctrl+up/down precision when editing (attention:1.1)", gr.Slider, {"minimum": 0.01, "maximum": 0.2, "step": 0.001}),
    "keyedit_precision_extra": OptionInfo(0.05, "Ctrl+up/down precision when editing <extra networks:0.9>", gr.Slider, {"minimum": 0.01, "maximum": 0.2, "step": 0.001}),
    "quicksettings": OptionInfo("sd_model_checkpoint", "Quicksettings list"),
    "hidden_tabs": OptionInfo([], "Hidden UI tabs", ui_components.DropdownMulti, lambda: {"choices": [x for x in tab_names]}),
    "ui_reorder": OptionInfo(", ".join(ui_reorder_categories), "txt2img/img2img UI item order"),
    "ui_extra_networks_tab_reorder": OptionInfo("", "Extra networks tab order"),
}))

options_templates.update(options_section(('ui', "Live previews"), {
    "show_progressbar": OptionInfo(True, "Show progressbar"),
    "live_previews_enable": OptionInfo(True, "Show live previews of the created image"),
    "show_progress_grid": OptionInfo(True, "Show previews of all images generated in a batch as a grid"),
    "show_progress_every_n_steps": OptionInfo(-1, "Show new live preview image every N sampling steps. Set to -1 to show after completion of batch.", gr.Slider, {"minimum": -1, "maximum": 32, "step": 1}),
    "show_progress_type": OptionInfo("Full", "Image creation progress preview mode", gr.Radio, {"choices": ["Full", "Approx NN", "Approx cheap"]}),
    "live_preview_content": OptionInfo("Combined", "Live preview subject", gr.Radio, {"choices": ["Combined", "Prompt", "Negative prompt"]}),
    "live_preview_refresh_period": OptionInfo(250, "Progressbar/preview update period, in milliseconds")
}))

options_templates.update(options_section(('sampler-params', "Sampler parameters"), {
    "hide_samplers": OptionInfo(["Euler", "LMS", "Heun", "DPM2", "DPM2 a", "DPM++ 2M", "DPM fast", "DPM adaptive", "DPM++ 2S a Karras", "DPM++ 2S a", "DPM++ SDE Karras", "DPM2 a Karras", "LMS Karras"], "Hide samplers in user interface", gr.CheckboxGroup, lambda: {"choices": [x.name for x in list_samplers()]}),
    "eta_ddim": OptionInfo(0.0, "eta (noise multiplier) for DDIM", gr.Slider, {"minimum": 0.0, "maximum": 1.0, "step": 0.01}),
    "eta_ancestral": OptionInfo(1.0, "eta (noise multiplier) for ancestral samplers", gr.Slider, {"minimum": 0.0, "maximum": 1.0, "step": 0.01}),
    "ddim_discretize": OptionInfo('uniform', "img2img DDIM discretize", gr.Radio, {"choices": ['uniform', 'quad']}),
    's_churn': OptionInfo(0.0, "sigma churn", gr.Slider, {"minimum": 0.0, "maximum": 1.0, "step": 0.01}),
    's_tmin':  OptionInfo(0.0, "sigma tmin",  gr.Slider, {"minimum": 0.0, "maximum": 1.0, "step": 0.01}),
    's_noise': OptionInfo(1.0, "sigma noise", gr.Slider, {"minimum": 0.0, "maximum": 1.0, "step": 0.01}),
    'eta_noise_seed_delta': OptionInfo(0, "Eta noise seed delta", gr.Number, {"precision": 0}),
    'always_discard_next_to_last_sigma': OptionInfo(False, "Always discard next-to-last sigma"),
    'uni_pc_variant': OptionInfo("bh1", "UniPC variant", gr.Radio, {"choices": ["bh1", "bh2", "vary_coeff"]}),
    'uni_pc_skip_type': OptionInfo("time_uniform", "UniPC skip type", gr.Radio, {"choices": ["time_uniform", "time_quadratic", "logSNR"]}),
    'uni_pc_order': OptionInfo(3, "UniPC order (must be < sampling steps)", gr.Slider, {"minimum": 1, "maximum": 50, "step": 1}),
    'uni_pc_lower_order_final': OptionInfo(True, "UniPC lower order final"),
}))

options_templates.update(options_section(('postprocessing', "Postprocessing"), {
    'postprocessing_enable_in_main_ui': OptionInfo([], "Enable postprocessing operations in txt2img and img2img tabs", ui_components.DropdownMulti, lambda: {"choices": [x.name for x in shared_items.postprocessing_scripts()]}),
    'postprocessing_operation_order': OptionInfo([], "Postprocessing operation order", ui_components.DropdownMulti, lambda: {"choices": [x.name for x in shared_items.postprocessing_scripts()]}),
    'upscaling_max_images_in_cache': OptionInfo(5, "Maximum number of images in upscaling cache", gr.Slider, {"minimum": 0, "maximum": 10, "step": 1}),
}))

options_templates.update(options_section((None, "Hidden options"), {
    "disabled_extensions": OptionInfo([], "Disable these extensions"),
    "disable_all_extensions": OptionInfo("none", "Disable all extensions (preserves the list of disabled extensions)", gr.Radio, {"choices": ["none", "extra", "all"]}),
    "sd_checkpoint_hash": OptionInfo("", "SHA256 hash of the current checkpoint"),
}))

options_templates.update(options_section(('token_merging', 'Token Merging'), {
    "token_merging": OptionInfo(
        False, "Enable redundant token merging via tomesd. This can provide significant speed and memory improvements.",
        gr.Checkbox
    ),
    "token_merging_ratio": OptionInfo(
        0.5, "Merging Ratio",
        gr.Slider, {"minimum": 0, "maximum": 0.9, "step": 0.1}
    ),
    "token_merging_hr_only": OptionInfo(
        True, "Apply only to high-res fix pass. Disabling can yield a ~20-35% speedup on contemporary resolutions.",
        gr.Checkbox
    ),
    "token_merging_ratio_hr": OptionInfo(
        0.5, "Merging Ratio (high-res pass) - If 'Apply only to high-res' is enabled, this will always be the ratio used.",
        gr.Slider, {"minimum": 0, "maximum": 0.9, "step": 0.1}
    ),
    # More advanced/niche settings:
    "token_merging_random": OptionInfo(
        False, "Use random perturbations - Can improve outputs for certain samplers. For others, it may cause visual artifacting.",
        gr.Checkbox
    ),
    "token_merging_merge_attention": OptionInfo(
        True, "Merge attention",
        gr.Checkbox
    ),
     "token_merging_merge_cross_attention": OptionInfo(
        False, "Merge cross attention",
        gr.Checkbox
    ),
    "token_merging_merge_mlp": OptionInfo(
        False, "Merge mlp",
        gr.Checkbox
    ),
    "token_merging_maximum_down_sampling": OptionInfo(
        1, "Maximum down sampling",
        gr.Dropdown, lambda: {"choices": ["1", "2", "4", "8"]}
    ),
    "token_merging_stride_x": OptionInfo(
        2, "Stride - X",
        gr.Slider, {"minimum": 2, "maximum": 8, "step": 2}
    ),
    "token_merging_stride_y": OptionInfo(
        2, "Stride - Y",
        gr.Slider, {"minimum": 2, "maximum": 8, "step": 2}
    )
}))

options_templates.update()


class Options:
    data = None
    data_labels = options_templates
    typemap = {int: float}

    def __init__(self):
        self.data = {k: v.default for k, v in self.data_labels.items()}

    def __setattr__(self, key, value):
        if self.data is not None:
            if key in self.data or key in self.data_labels:
                assert not cmd_opts.freeze_settings, "changing settings is disabled"

                info = opts.data_labels.get(key, None)
                comp_args = info.component_args if info else None
                if isinstance(comp_args, dict) and comp_args.get('visible', True) is False:
                    raise RuntimeError(f"not possible to set {key} because it is restricted")

                if cmd_opts.hide_ui_dir_config and key in restricted_opts:
                    raise RuntimeError(f"not possible to set {key} because it is restricted")

                self.data[key] = value
                return

        return super(Options, self).__setattr__(key, value)

    def __getattr__(self, item):
        if self.data is not None:
            if item in self.data:
                return self.data[item]

        if item in self.data_labels:
            return self.data_labels[item].default

        return super(Options, self).__getattribute__(item)

    def set(self, key, value):
        """sets an option and calls its onchange callback, returning True if the option changed and False otherwise"""

        oldval = self.data.get(key, None)
        if oldval == value:
            return False

        try:
            setattr(self, key, value)
        except RuntimeError:
            return False

        if self.data_labels[key].onchange is not None:
            try:
                self.data_labels[key].onchange()
            except Exception as e:
                errors.display(e, f"changing setting {key} to {value}")
                setattr(self, key, oldval)
                return False

        return True

    def get_default(self, key):
        """returns the default value for the key"""

        data_label = self.data_labels.get(key)
        if data_label is None:
            return None

        return data_label.default

    def save(self, filename):
        assert not cmd_opts.freeze_settings, "saving settings is disabled"

        with open(filename, "w", encoding="utf8") as file:
            json.dump(self.data, file, indent=4)

    def same_type(self, x, y):
        if x is None or y is None:
            return True

        type_x = self.typemap.get(type(x), type(x))
        type_y = self.typemap.get(type(y), type(y))

        return type_x == type_y

    def load(self, filename):
        with open(filename, "r", encoding="utf8") as file:
            self.data = json.load(file)

        bad_settings = 0
        for k, v in self.data.items():
            info = self.data_labels.get(k, None)
            if info is not None and not self.same_type(info.default, v):
                log.error(f"Warning: bad setting value: {k}: {v} ({type(v).__name__}; expected {type(info.default).__name__})", file=sys.stderr)
                bad_settings += 1

        if bad_settings > 0:
            log.error(f"The program is likely to not work with bad settings.\nSettings file: {filename}\nEither fix the file, or delete it and restart.", file=sys.stderr)

    def onchange(self, key, func, call=True):
        item = self.data_labels.get(key)
        item.onchange = func

        if call:
            func()

    def dumpjson(self):
        d = {k: self.data.get(k, self.data_labels.get(k).default) for k in self.data_labels.keys()}
        return json.dumps(d)

    def add_option(self, key, info):
        self.data_labels[key] = info

    def reorder(self):
        """reorder settings so that all items related to section always go together"""

        section_ids = {}
        settings_items = self.data_labels.items()
        for k, item in settings_items:
            if item.section not in section_ids:
                section_ids[item.section] = len(section_ids)

        self.data_labels = {k: v for k, v in sorted(settings_items, key=lambda x: section_ids[x[1].section])}

    def cast_value(self, key, value):
        """casts an arbitrary to the same type as this setting's value with key
        Example: cast_value("eta_noise_seed_delta", "12") -> returns 12 (an int rather than str)
        """

        if value is None:
            return None

        default_value = self.data_labels[key].default
        if default_value is None:
            default_value = getattr(self, key, None)
        if default_value is None:
            return None

        expected_type = type(default_value)
        if expected_type == bool and value == "False":
            value = False
        else:
            value = expected_type(value)

        return value



opts = Options()

batch_cond_uncond = opts.always_batch_cond_uncond or not (cmd_opts.lowvram or cmd_opts.medvram)
parallel_processing_allowed = not cmd_opts.lowvram and not cmd_opts.medvram
xformers_available = False
config_filename = cmd_opts.ui_settings_file

os.makedirs(opts.hypernetwork_dir, exist_ok=True)
hypernetworks = {}
loaded_hypernetworks = []

if os.path.exists(config_filename):
    opts.load(config_filename)

cmd_opts = cmd_args.compatibility_args(opts, cmd_opts)
prompt_styles = modules.styles.StyleDatabase(opts.styles_dir)

settings_components = None
"""assinged from ui.py, a mapping on setting names to gradio components repsponsible for those settings"""

latent_upscale_default_mode = "Latent"
latent_upscale_modes = {
    "Latent": {"mode": "bilinear", "antialias": False},
    "Latent (antialiased)": {"mode": "bilinear", "antialias": True},
    "Latent (bicubic)": {"mode": "bicubic", "antialias": False},
    "Latent (bicubic antialiased)": {"mode": "bicubic", "antialias": True},
    "Latent (nearest)": {"mode": "nearest", "antialias": False},
    "Latent (nearest-exact)": {"mode": "nearest-exact", "antialias": False},
}

progress_print_out = sys.stdout

gradio_theme = gr.themes.Base()

def reload_gradio_theme(theme_name=None):
    global gradio_theme # pylint: disable=global-statement
    if not theme_name:
        theme_name = opts.gradio_theme
    if theme_name == "gradio/default" or theme_name == "black-orange":
        gradio_theme = gr.themes.Default()
    else:
        try:
            gradio_theme = gr.themes.ThemeClass.from_hub(theme_name)
        except:
            print("Theme download error accessing HuggingFace")
            gradio_theme = gr.themes.Default()
    print(f'Loading theme: {theme_name}')


class TotalTQDM:
    def __init__(self):
        self._tqdm = None

    def reset(self):
        self._tqdm = tqdm.tqdm(
            desc="Total",
            total=state.job_count * state.sampling_steps,
            position=1,
            file=progress_print_out
        )

    def update(self):
        if not opts.multiple_tqdm or cmd_opts.disable_console_progressbars:
            return
        if self._tqdm is None:
            self.reset()
        self._tqdm.update()

    def updateTotal(self, new_total):
        if not opts.multiple_tqdm or cmd_opts.disable_console_progressbars:
            return
        if self._tqdm is None:
            self.reset()
        self._tqdm.total = new_total

    def clear(self):
        if self._tqdm is not None:
            self._tqdm.refresh()
            self._tqdm.close()
            self._tqdm = None


total_tqdm = TotalTQDM()

mem_mon = modules.memmon.MemUsageMonitor("MemMon", device, opts)
mem_mon.start()


def restart_server():
    if demo is None:
        return
    try:
        import logging
        logging.disable(logging.CRITICAL)
        demo.server.should_exit = True
        demo.server.force_exit = True
        demo.close(verbose=False)
        demo.server.close()
    except:
        pass
    print('Server shutdown')


def listfiles(dirname):
    filenames = [os.path.join(dirname, x) for x in sorted(os.listdir(dirname), key=str.lower) if not x.startswith(".")]
    return [file for file in filenames if os.path.isfile(file)]


def html_path(filename):
    return os.path.join(paths.script_path, "html", filename)


def html(filename):
    path = html_path(filename)

    if os.path.exists(path):
        with open(path, encoding="utf8") as file:
            return file.read()

    return ""
<|MERGE_RESOLUTION|>--- conflicted
+++ resolved
@@ -1,798 +1,769 @@
-import datetime
-import json
-import os
-import sys
-import time
-
-import gradio as gr
-import tqdm
-
-import modules.interrogate
-import modules.memmon
-import modules.styles
-import modules.devices as devices
-from modules import errors, ui_components, shared_items, cmd_args
-from modules.paths_internal import models_path, script_path, data_path, sd_configs_path, sd_default_config, sd_model_file, default_sd_model_file, extensions_dir, extensions_builtin_dir # pylint: disable=W0611
-import modules.paths_internal as paths
-from setup import log as setup_log # pylint: disable=E0611
-
-errors.install(gr)
-demo: gr.Blocks = None
-log = setup_log
-parser = cmd_args.parser
-
-if os.environ.get('IGNORE_CMD_ARGS_ERRORS', None) is None:
-    cmd_opts = parser.parse_args()
-else:
-    cmd_opts, _ = parser.parse_known_args()
-
-restricted_opts = {
-    "samples_filename_pattern",
-    "directories_filename_pattern",
-    "outdir_samples",
-    "outdir_txt2img_samples",
-    "outdir_img2img_samples",
-    "outdir_extras_samples",
-    "outdir_grids",
-    "outdir_txt2img_grids",
-    "outdir_save",
-}
-
-ui_reorder_categories = [
-    "inpaint",
-    "sampler",
-    "checkboxes",
-    "hires_fix",
-    "dimensions",
-    "cfg",
-    "seed",
-    "batch",
-    "override_settings",
-    "scripts",
-]
-
-cmd_opts.disable_extension_access = (cmd_opts.share or cmd_opts.listen or cmd_opts.server_name) and not cmd_opts.enable_insecure
-
-devices.device, devices.device_interrogate, devices.device_gfpgan, devices.device_esrgan, devices.device_codeformer = \
-    (devices.cpu if any(y in cmd_opts.use_cpu for y in [x, 'all']) else devices.get_optimal_device() for x in ['sd', 'interrogate', 'gfpgan', 'esrgan', 'codeformer'])
-
-device = devices.device
-sd_upscalers = []
-sd_model = None
-clip_model = None
-
-
-def reload_hypernetworks():
-    from modules.hypernetworks import hypernetwork
-    global hypernetworks # pylint: disable=W0603
-    hypernetworks = hypernetwork.list_hypernetworks(opts.hypernetwork_dir)
-
-
-class State:
-    skipped = False
-    interrupted = False
-    job = ""
-    job_no = 0
-    job_count = 0
-    processing_has_refined_job_count = False
-    job_timestamp = '0'
-    sampling_step = 0
-    sampling_steps = 0
-    current_latent = None
-    current_image = None
-    current_image_sampling_step = 0
-    id_live_preview = 0
-    textinfo = None
-    time_start = None
-    need_restart = False
-    server_start = None
-
-    def skip(self):
-        self.skipped = True
-
-    def interrupt(self):
-        self.interrupted = True
-
-    def nextjob(self):
-        if opts.live_previews_enable and opts.show_progress_every_n_steps == -1:
-            self.do_set_current_image()
-
-        self.job_no += 1
-        self.sampling_step = 0
-        self.current_image_sampling_step = 0
-
-    def dict(self):
-        obj = {
-            "skipped": self.skipped,
-            "interrupted": self.interrupted,
-            "job": self.job,
-            "job_count": self.job_count,
-            "job_timestamp": self.job_timestamp,
-            "job_no": self.job_no,
-            "sampling_step": self.sampling_step,
-            "sampling_steps": self.sampling_steps,
-        }
-
-        return obj
-
-    def begin(self):
-        self.sampling_step = 0
-        self.job_count = -1
-        self.processing_has_refined_job_count = False
-        self.job_no = 0
-        self.job_timestamp = datetime.datetime.now().strftime("%Y%m%d%H%M%S")
-        self.current_latent = None
-        self.current_image = None
-        self.current_image_sampling_step = 0
-        self.id_live_preview = 0
-        self.skipped = False
-        self.interrupted = False
-        self.textinfo = None
-        self.time_start = time.time()
-
-        devices.torch_gc()
-
-    def end(self):
-        self.job = ""
-        self.job_count = 0
-
-        devices.torch_gc()
-
-    def set_current_image(self):
-        """sets self.current_image from self.current_latent if enough sampling steps have been made after the last call to this"""
-        if not parallel_processing_allowed:
-            return
-
-        if self.sampling_step - self.current_image_sampling_step >= opts.show_progress_every_n_steps and opts.live_previews_enable and opts.show_progress_every_n_steps != -1:
-            self.do_set_current_image()
-
-    def do_set_current_image(self):
-        if self.current_latent is None:
-            return
-
-        import modules.sd_samplers # pylint: disable=W0621
-        if opts.show_progress_grid:
-            self.assign_current_image(modules.sd_samplers.samples_to_image_grid(self.current_latent))
-        else:
-            self.assign_current_image(modules.sd_samplers.sample_to_image(self.current_latent))
-
-        self.current_image_sampling_step = self.sampling_step
-
-    def assign_current_image(self, image):
-        self.current_image = image
-        self.id_live_preview += 1
-
-
-state = State()
-state.server_start = time.time()
-
-interrogator = modules.interrogate.InterrogateModels("interrogate")
-
-face_restorers = []
-
-class OptionInfo:
-    def __init__(self, default=None, label="", component=None, component_args=None, onchange=None, section=None, refresh=None):
-        self.default = default
-        self.label = label
-        self.component = component
-        self.component_args = component_args
-        self.onchange = onchange
-        self.section = section
-        self.refresh = refresh
-
-
-def options_section(section_identifier, options_dict):
-    for _k, v in options_dict.items():
-        v.section = section_identifier
-
-    return options_dict
-
-
-def list_checkpoint_tiles():
-    import modules.sd_models # pylint: disable=W0621
-    return modules.sd_models.checkpoint_tiles()
-
-
-def refresh_checkpoints():
-    import modules.sd_models # pylint: disable=W0621
-    return modules.sd_models.list_models()
-
-
-def list_samplers():
-    import modules.sd_samplers # pylint: disable=W0621
-    return modules.sd_samplers.all_samplers
-
-def list_themes():
-    if not os.path.exists(os.path.join('javascript', 'themes.json')):
-        refresh_themes()
-    with open(os.path.join('javascript', 'themes.json'), mode='r', encoding='utf=8') as f:
-        res = json.loads(f.read())
-    themes = [x['id'] for x in res if x['status'] == 'RUNNING' and 'test' not in x['id'].lower()]
-    return themes
-
-def refresh_themes():
-    import requests
-    try:
-        req = requests.get('https://huggingface.co/datasets/freddyaboulton/gradio-theme-subdomains/resolve/main/subdomains.json', timeout=5)
-        if req.status_code == 200:
-            res = req.json()
-            with open(os.path.join('javascript', 'themes.json'), mode='w', encoding='utf=8') as f:
-                f.write(json.dumps(res))
-        else:
-            print('Error refreshing UI themes')
-    except:
-        print('Exception refreshing UI themes')
-
-hide_dirs = {"visible": not cmd_opts.hide_ui_dir_config}
-tab_names = []
-
-options_templates = {}
-default_checkpoint = list_checkpoint_tiles()[0] if len(list_checkpoint_tiles()) > 0 else "model.ckpt"
-
-options_templates.update(options_section(('sd', "Stable Diffusion"), {
-    "sd_model_checkpoint": OptionInfo(default_checkpoint, "Stable Diffusion checkpoint", gr.Dropdown, lambda: {"choices": list_checkpoint_tiles()}, refresh=refresh_checkpoints),
-    "sd_checkpoint_cache": OptionInfo(0, "Checkpoints to cache in RAM", gr.Slider, {"minimum": 0, "maximum": 10, "step": 1}),
-    "sd_vae_checkpoint_cache": OptionInfo(0, "VAE Checkpoints to cache in RAM", gr.Slider, {"minimum": 0, "maximum": 10, "step": 1}),
-    "sd_vae": OptionInfo("Automatic", "SD VAE", gr.Dropdown, lambda: {"choices": shared_items.sd_vae_items()}, refresh=shared_items.refresh_vae_list),
-    "sd_vae_as_default": OptionInfo(True, "Ignore selected VAE for stable diffusion checkpoints that have their own .vae.pt next to them"),
-    "inpainting_mask_weight": OptionInfo(1.0, "Inpainting conditioning mask strength", gr.Slider, {"minimum": 0.0, "maximum": 1.0, "step": 0.01}),
-    "initial_noise_multiplier": OptionInfo(1.0, "Noise multiplier for img2img", gr.Slider, {"minimum": 0.5, "maximum": 1.5, "step": 0.01}),
-    "img2img_color_correction": OptionInfo(False, "Apply color correction to img2img results to match original colors."),
-    "img2img_fix_steps": OptionInfo(False, "With img2img, do exactly the amount of steps the slider specifies (normally you'd do less with less denoising)."),
-    "img2img_background_color": OptionInfo("#ffffff", "With img2img, fill image's transparent parts with this color.", ui_components.FormColorPicker, {}),
-    "enable_quantization": OptionInfo(True, "Enable quantization in K samplers for sharper and cleaner results. This may change existing seeds."),
-    "enable_emphasis": OptionInfo(True, "Emphasis: use (text) to make model pay more attention to text and [text] to make it pay less attention"),
-    "enable_batch_seeds": OptionInfo(True, "Make K-diffusion samplers produce same images in a batch as when making a single image"),
-    "comma_padding_backtrack": OptionInfo(20, "Increase coherency by padding from the last comma within n tokens when using more than 75 tokens", gr.Slider, {"minimum": 0, "maximum": 74, "step": 1 }),
-    "CLIP_stop_at_last_layers": OptionInfo(1, "Clip skip", gr.Slider, {"minimum": 1, "maximum": 12, "step": 1}),
-    "upcast_attn": OptionInfo(False, "Upcast cross attention layer to float32"),
-    "cross_attention_optimization": OptionInfo("Scaled-Dot-Product", "Cross-attention optimization method", gr.Radio, lambda: {"choices": shared_items.list_crossattention() }),
-    "cross_attention_options": OptionInfo([], "Cross-attention advanced options", gr.CheckboxGroup, lambda: {"choices": ['xFormers enable flash Attention', 'SDP disable memory attention']}),
-    "sub_quad_q_chunk_size": OptionInfo(512, "Sub-quadratic cross-attention query chunk size for the  layer optimization to use", gr.Slider, {"minimum": 16, "maximum": 8192, "step": 8}),
-    "sub_quad_kv_chunk_size": OptionInfo(512, "Sub-quadratic cross-attentionkv chunk size for the sub-quadratic cross-attention layer optimization to use", gr.Slider, {"minimum": 0, "maximum": 8192, "step": 8}),
-    "sub_quad_chunk_threshold": OptionInfo(80, "Sub-quadratic cross-attention percentage of VRAM chunking threshold", gr.Slider, {"minimum": 0, "maximum": 100, "step": 1}),
-    "always_batch_cond_uncond": OptionInfo(False, "Disables cond/uncond batching that is enabled to save memory with --medvram or --lowvram"),
-    "upcast_sampling": OptionInfo(False, "Enable upcast sampling. Usually produces similar results to --no-half with better performance while using less memory"),
-}))
-
-options_templates.update(options_section(('system-paths', "System Paths"), {
-    "temp_dir":  OptionInfo("", "Directory for temporary images; leave empty for default"),
-    "clean_temp_dir_at_start": OptionInfo(True, "Cleanup non-default temporary directory when starting webui"),
-    "ckpt_dir": OptionInfo(os.path.join(paths.models_path, 'Stable-diffusion'), "Path to directory with stable diffusion checkpoints"),
-    "vae_dir": OptionInfo(os.path.join(paths.models_path, 'VAE'), "Path to directory with VAE files"),
-    "embeddings_dir": OptionInfo(os.path.join(paths.models_path, 'embeddings'), "Embeddings directory for textual inversion"),
-    "embeddings_templates_dir": OptionInfo(os.path.join(paths.script_path, 'train/templates'), "Embeddings train templates directory"),
-    "hypernetwork_dir": OptionInfo(os.path.join(paths.models_path, 'hypernetworks'), "Hypernetwork directory"),
-    "codeformer_models_path": OptionInfo(os.path.join(paths.models_path, 'Codeformer'), "Path to directory with codeformer model file(s)."),
-    "gfpgan_models_path": OptionInfo(os.path.join(paths.models_path, 'GFPGAN'), "Path to directory with GFPGAN model file(s)"),
-    "esrgan_models_path": OptionInfo(os.path.join(paths.models_path, 'ESRGAN'), "Path to directory with ESRGAN model file(s)"),
-    "bsrgan_models_path": OptionInfo(os.path.join(paths.models_path, 'BSRGAN'), "Path to directory with BSRGAN model file(s)"),
-    "realesrgan_models_path": OptionInfo(os.path.join(paths.models_path, 'RealESRGAN'), "Path to directory with RealESRGAN model file(s)"),
-    "clip_models_path": OptionInfo(os.path.join(paths.models_path, 'CLIP'), "Path to directory with CLIP model file(s)"),
-    "lora_dir": OptionInfo(os.path.join(paths.models_path, 'Lora'), "Path to directory with Lora network(s)"),
-    "lyco_dir": OptionInfo(os.path.join(paths.models_path, 'LyCORIS'), "Path to directory with LyCORIS network(s)"),
-    "styles_dir": OptionInfo('styles.csv', "Path to user-defined styles file"),
-    # "gfpgan_model": OptionInfo("", "GFPGAN model file name"),
-}))
-
-options_templates.update(options_section(('saving-images', "Image options"), {
-    "samples_save": OptionInfo(True, "Always save all generated images"),
-    "samples_format": OptionInfo('jpg', 'File format for images'),
-    "samples_filename_pattern": OptionInfo("", "Images filename pattern", component_args=hide_dirs),
-    "save_images_add_number": OptionInfo(True, "Add number to filename when saving", component_args=hide_dirs),
-    "grid_save": OptionInfo(True, "Always save all generated image grids"),
-    "grid_format": OptionInfo('jpg', 'File format for grids'),
-    "grid_extended_filename": OptionInfo(True, "Add extended info (seed, prompt) to filename when saving grid"),
-    "grid_only_if_multiple": OptionInfo(True, "Do not save grids consisting of one picture"),
-    "grid_prevent_empty_spots": OptionInfo(True, "Prevent empty spots in grid (when set to autodetect)"),
-    "n_rows": OptionInfo(-1, "Grid row count; use -1 for autodetect and 0 for it to be same as batch size", gr.Slider, {"minimum": -1, "maximum": 16, "step": 1}),
-    "enable_pnginfo": OptionInfo(True, "Save text information about generation parameters as chunks to png files"),
-    "save_txt": OptionInfo(False, "Create a text file next to every image with generation parameters."),
-    "save_images_before_face_restoration": OptionInfo(True, "Save a copy of image before doing face restoration."),
-    "save_images_before_highres_fix": OptionInfo(True, "Save a copy of image before applying highres fix."),
-    "save_images_before_color_correction": OptionInfo(True, "Save a copy of image before applying color correction to img2img results"),
-    "save_mask": OptionInfo(False, "For inpainting, save a copy of the greyscale mask"),
-    "save_mask_composite": OptionInfo(False, "For inpainting, save a masked composite"),
-    "jpeg_quality": OptionInfo(85, "Quality for saved jpeg images", gr.Slider, {"minimum": 1, "maximum": 100, "step": 1}),
-    "webp_lossless": OptionInfo(False, "Use lossless compression for webp images"),
-    "img_max_size_mp": OptionInfo(200, "Maximum image size, in megapixels", gr.Number),
-    "use_original_name_batch": OptionInfo(True, "Use original name for output filename during batch process in extras tab"),
-    "use_upscaler_name_as_suffix": OptionInfo(True, "Use upscaler name as filename suffix in the extras tab"),
-    "save_selected_only": OptionInfo(True, "When using 'Save' button, only save a single selected image"),
-    "save_to_dirs": OptionInfo(False, "Save images to a subdirectory"),
-    "grid_save_to_dirs": OptionInfo(False, "Save grids to a subdirectory"),
-    "use_save_to_dirs_for_ui": OptionInfo(False, "When using \"Save\" button, save images to a subdirectory"),
-    "directories_filename_pattern": OptionInfo("[date]", "Directory name pattern", component_args=hide_dirs),
-    "directories_max_prompt_words": OptionInfo(8, "Max prompt words for [prompt_words] pattern", gr.Slider, {"minimum": 1, "maximum": 20, "step": 1, **hide_dirs}),
-}))
-
-options_templates.update(options_section(('saving-paths', "Image Paths"), {
-    "outdir_samples": OptionInfo("", "Output directory for images; if empty, defaults to three directories below", component_args=hide_dirs),
-    "outdir_txt2img_samples": OptionInfo("outputs/text", 'Output directory for txt2img images', component_args=hide_dirs),
-    "outdir_img2img_samples": OptionInfo("outputs/image", 'Output directory for img2img images', component_args=hide_dirs),
-    "outdir_extras_samples": OptionInfo("outputs/extras", 'Output directory for images from extras tab', component_args=hide_dirs),
-    "outdir_grids": OptionInfo("", "Output directory for grids; if empty, defaults to two directories below", component_args=hide_dirs),
-    "outdir_txt2img_grids": OptionInfo("outputs/grids", 'Output directory for txt2img grids', component_args=hide_dirs),
-    "outdir_img2img_grids": OptionInfo("outputs/grids", 'Output directory for img2img grids', component_args=hide_dirs),
-    "outdir_save": OptionInfo("outputs/save", "Directory for saving images using the Save button", component_args=hide_dirs),
-}))
-
-options_templates.update(options_section(('cuda', "CUDA Settings"), {
-    "precision": OptionInfo("Autocast", "Precision type", gr.Radio, lambda: {"choices": ["Autocast", "Full"]}),
-    "cuda_dtype": OptionInfo("FP16", "Device precision type", gr.Radio, lambda: {"choices": ["FP32", "FP16", "BF16"]}),
-    "no_half": OptionInfo(False, "Use full precision for model (--no-half)"),
-    "no_half_vae": OptionInfo(False, "Use full precision for VAE (--no-half-vae)"),
-    "disable_nan_check": OptionInfo(True, "Do not check if produced images/latent spaces have NaN values"),
-    "opt_channelslast": OptionInfo(False, "Use channels last as torch memory format "),
-    "cudnn_benchmark": OptionInfo(False, "Enable cuDNN benchmark feature"),
-    "cuda_allow_tf32": OptionInfo(True, "Allow TF32 math ops"),
-    "cuda_allow_tf16_reduced": OptionInfo(True, "Allow TF16 reduced precision math ops"),
-    "cuda_compile": OptionInfo(False, "Enable model compile (experimental)"),
-    "cuda_compile_mode": OptionInfo("none", "Model compile mode (experimental)", gr.Radio, lambda: {"choices": ['none', 'inductor', 'cudagraphs', 'aot_ts_nvfuser']}),
-}))
-
-options_templates.update(options_section(('upscaling', "Upscaling"), {
-    "ESRGAN_tile": OptionInfo(192, "Tile size for ESRGAN upscalers. 0 = no tiling.", gr.Slider, {"minimum": 0, "maximum": 512, "step": 16}),
-    "ESRGAN_tile_overlap": OptionInfo(8, "Tile overlap, in pixels for ESRGAN upscalers. Low values = visible seam.", gr.Slider, {"minimum": 0, "maximum": 48, "step": 1}),
-    "realesrgan_enabled_models": OptionInfo(["R-ESRGAN 4x+", "R-ESRGAN 4x+ Anime6B"], "Select which Real-ESRGAN models to show in the web UI.", gr.CheckboxGroup, lambda: {"choices": shared_items.realesrgan_models_names()}),
-    "upscaler_for_img2img": OptionInfo("SwinIR_4x", "Upscaler for img2img", gr.Dropdown, lambda: {"choices": [x.name for x in sd_upscalers]}),
-    "use_old_hires_fix_width_height": OptionInfo(False, "For hires fix, use width/height sliders to set final resolution rather than first pass (disables Upscale by, Resize width/height to)."),
-}))
-
-options_templates.update(options_section(('face-restoration', "Face restoration"), {
-    "face_restoration_model": OptionInfo("CodeFormer", "Face restoration model", gr.Radio, lambda: {"choices": [x.name() for x in face_restorers]}),
-    "code_former_weight": OptionInfo(0.2, "CodeFormer weight parameter; 0 = maximum effect; 1 = minimum effect", gr.Slider, {"minimum": 0, "maximum": 1, "step": 0.01}),
-    "face_restoration_unload": OptionInfo(False, "Move face restoration model from VRAM into RAM after processing"),
-}))
-
-options_templates.update(options_section(('system', "System"), {
-    "memmon_poll_rate": OptionInfo(2, "VRAM usage polls per second during generation. Set to 0 to disable.", gr.Slider, {"minimum": 0, "maximum": 40, "step": 1}),
-    "multiple_tqdm": OptionInfo(False, "Add a second progress bar to the console that shows progress for an entire job."),
-    "print_hypernet_extra": OptionInfo(False, "Print extra hypernetwork information to console."),
-}))
-
-options_templates.update(options_section(('training', "Training"), {
-    "unload_models_when_training": OptionInfo(False, "Move VAE and CLIP to RAM when training if possible. Saves VRAM."),
-    "pin_memory": OptionInfo(True, "Turn on pin_memory for DataLoader. Makes training slightly faster but can increase memory usage."),
-    "save_optimizer_state": OptionInfo(False, "Saves Optimizer state as separate *.optim file. Training of embedding or HN can be resumed with the matching optim file."),
-    "save_training_settings_to_txt": OptionInfo(True, "Save textual inversion and hypernet settings to a text file whenever training starts."),
-    "dataset_filename_word_regex": OptionInfo("", "Filename word regex"),
-    "dataset_filename_join_string": OptionInfo(" ", "Filename join string"),
-    "training_image_repeats_per_epoch": OptionInfo(1, "Number of repeats for a single input image per epoch; used only for displaying epoch number", gr.Number, {"precision": 0}),
-    "training_write_csv_every": OptionInfo(0, "Save an csv containing the loss to log directory every N steps, 0 to disable"),
-    "training_enable_tensorboard": OptionInfo(False, "Enable tensorboard logging."),
-    "training_tensorboard_save_images": OptionInfo(False, "Save generated images within tensorboard."),
-    "training_tensorboard_flush_every": OptionInfo(120, "How often, in seconds, to flush the pending tensorboard events and summaries to disk."),
-}))
-
-<<<<<<< HEAD
-=======
-options_templates.update(options_section(('sd', "Stable Diffusion"), {
-    "sd_model_checkpoint": OptionInfo(None, "Stable Diffusion checkpoint", gr.Dropdown, lambda: {"choices": list_checkpoint_tiles()}, refresh=refresh_checkpoints),
-    "sd_checkpoint_cache": OptionInfo(0, "Checkpoints to cache in RAM", gr.Slider, {"minimum": 0, "maximum": 10, "step": 1}),
-    "sd_vae_checkpoint_cache": OptionInfo(0, "VAE Checkpoints to cache in RAM", gr.Slider, {"minimum": 0, "maximum": 10, "step": 1}),
-    "sd_vae": OptionInfo("Automatic", "SD VAE", gr.Dropdown, lambda: {"choices": shared_items.sd_vae_items()}, refresh=shared_items.refresh_vae_list),
-    "sd_vae_as_default": OptionInfo(True, "Ignore selected VAE for stable diffusion checkpoints that have their own .vae.pt next to them"),
-    "inpainting_mask_weight": OptionInfo(1.0, "Inpainting conditioning mask strength", gr.Slider, {"minimum": 0.0, "maximum": 1.0, "step": 0.01}),
-    "initial_noise_multiplier": OptionInfo(1.0, "Noise multiplier for img2img", gr.Slider, {"minimum": 0.5, "maximum": 1.5, "step": 0.01}),
-    "img2img_color_correction": OptionInfo(False, "Apply color correction to img2img results to match original colors."),
-    "img2img_fix_steps": OptionInfo(False, "With img2img, do exactly the amount of steps the slider specifies (normally you'd do less with less denoising)."),
-    "img2img_background_color": OptionInfo("#ffffff", "With img2img, fill image's transparent parts with this color.", ui_components.FormColorPicker, {}),
-    "enable_quantization": OptionInfo(False, "Enable quantization in K samplers for sharper and cleaner results. This may change existing seeds. Requires restart to apply."),
-    "enable_emphasis": OptionInfo(True, "Emphasis: use (text) to make model pay more attention to text and [text] to make it pay less attention"),
-    "enable_batch_seeds": OptionInfo(True, "Make K-diffusion samplers produce same images in a batch as when making a single image"),
-    "comma_padding_backtrack": OptionInfo(20, "Increase coherency by padding from the last comma within n tokens when using more than 75 tokens", gr.Slider, {"minimum": 0, "maximum": 74, "step": 1 }),
-    "CLIP_stop_at_last_layers": OptionInfo(1, "Clip skip", gr.Slider, {"minimum": 1, "maximum": 12, "step": 1}),
-    "upcast_attn": OptionInfo(False, "Upcast cross attention layer to float32"),
-}))
-
-options_templates.update(options_section(('compatibility', "Compatibility"), {
-    "use_old_emphasis_implementation": OptionInfo(False, "Use old emphasis implementation. Can be useful to reproduce old seeds."),
-    "use_old_karras_scheduler_sigmas": OptionInfo(False, "Use old karras scheduler sigmas (0.1 to 10)."),
-    "no_dpmpp_sde_batch_determinism": OptionInfo(False, "Do not make DPM++ SDE deterministic across different batch sizes."),
-    "use_old_hires_fix_width_height": OptionInfo(False, "For hires fix, use width/height sliders to set final resolution rather than first pass (disables Upscale by, Resize width/height to)."),
-    "dont_fix_second_order_samplers_schedule": OptionInfo(False, "Do not fix prompt schedule for second order samplers."),
-}))
-
->>>>>>> 9de72988
-options_templates.update(options_section(('interrogate', "Interrogate Options"), {
-    "interrogate_keep_models_in_memory": OptionInfo(False, "Interrogate: keep models in VRAM"),
-    "interrogate_return_ranks": OptionInfo(True, "Interrogate: include ranks of model tags matches in results (Has no effect on caption-based interrogators)."),
-    "interrogate_clip_num_beams": OptionInfo(1, "Interrogate: num_beams for BLIP", gr.Slider, {"minimum": 1, "maximum": 16, "step": 1}),
-    "interrogate_clip_min_length": OptionInfo(32, "Interrogate: minimum description length (excluding artists, etc..)", gr.Slider, {"minimum": 1, "maximum": 128, "step": 1}),
-    "interrogate_clip_max_length": OptionInfo(192, "Interrogate: maximum description length", gr.Slider, {"minimum": 1, "maximum": 256, "step": 1}),
-    "interrogate_clip_dict_limit": OptionInfo(2048, "CLIP: maximum number of lines in text file (0 = No limit)"),
-    "interrogate_clip_skip_categories": OptionInfo(["artists", "movements", "flavors"], "CLIP: skip inquire categories", gr.CheckboxGroup, lambda: {"choices": modules.interrogate.category_types()}, refresh=modules.interrogate.category_types),
-    "interrogate_deepbooru_score_threshold": OptionInfo(0.65, "Interrogate: deepbooru score threshold", gr.Slider, {"minimum": 0, "maximum": 1, "step": 0.01}),
-    "deepbooru_sort_alpha": OptionInfo(False, "Interrogate: deepbooru sort alphabetically"),
-    "deepbooru_use_spaces": OptionInfo(False, "use spaces for tags in deepbooru"),
-    "deepbooru_escape": OptionInfo(True, "escape (\\) brackets in deepbooru (so they are used as literal brackets and not for emphasis)"),
-    "deepbooru_filter_tags": OptionInfo("", "filter out those tags from deepbooru output (separated by comma)"),
-}))
-
-options_templates.update(options_section(('extra_networks', "Extra Networks"), {
-    "extra_networks_default_view": OptionInfo("cards", "Default view for Extra Networks", gr.Dropdown, {"choices": ["cards", "thumbs"]}),
-    "extra_networks_default_multiplier": OptionInfo(1.0, "Multiplier for extra networks", gr.Slider, {"minimum": 0.0, "maximum": 1.0, "step": 0.01}),
-    "extra_networks_card_width": OptionInfo(0, "Card width for Extra Networks (px)"),
-    "extra_networks_card_height": OptionInfo(0, "Card height for Extra Networks (px)"),
-    "extra_networks_add_text_separator": OptionInfo(" ", "Extra text to add before <...> when adding extra network to prompt"),
-    "sd_hypernetwork": OptionInfo("None", "Add hypernetwork to prompt", gr.Dropdown, lambda: {"choices": [""] + [x for x in hypernetworks.keys()]}, refresh=reload_hypernetworks),
-}))
-
-options_templates.update(options_section(('ui', "User interface"), {
-    "gradio_theme": OptionInfo("black-orange", "UI theme", gr.Dropdown, lambda: {"choices": ["black-orange", "gradio/default"] + list_themes()}, refresh=refresh_themes),
-    "return_grid": OptionInfo(True, "Show grid in results for web"),
-    "return_mask": OptionInfo(False, "For inpainting, include the greyscale mask in results for web"),
-    "return_mask_composite": OptionInfo(False, "For inpainting, include masked composite in results for web"),
-    "do_not_show_images": OptionInfo(False, "Do not show any images in results for web"),
-    "add_model_hash_to_info": OptionInfo(True, "Add model hash to generation information"),
-    "add_model_name_to_info": OptionInfo(True, "Add model name to generation information"),
-    "disable_weights_auto_swap": OptionInfo(True, "When reading generation parameters from text into UI (from PNG info or pasted text), do not change the selected model/checkpoint."),
-    "send_seed": OptionInfo(True, "Send seed when sending prompt or image to other interface"),
-    "send_size": OptionInfo(True, "Send size when sending prompt or image to another interface"),
-    "font": OptionInfo("", "Font for image grids that have text"),
-    "js_modal_lightbox": OptionInfo(True, "Enable full page image viewer"),
-    "js_modal_lightbox_initially_zoomed": OptionInfo(True, "Show images zoomed in by default in full page image viewer"),
-    "show_progress_in_title": OptionInfo(False, "Show generation progress in window title."),
-    "keyedit_precision_attention": OptionInfo(0.1, "Ctrl+up/down precision when editing (attention:1.1)", gr.Slider, {"minimum": 0.01, "maximum": 0.2, "step": 0.001}),
-    "keyedit_precision_extra": OptionInfo(0.05, "Ctrl+up/down precision when editing <extra networks:0.9>", gr.Slider, {"minimum": 0.01, "maximum": 0.2, "step": 0.001}),
-    "quicksettings": OptionInfo("sd_model_checkpoint", "Quicksettings list"),
-    "hidden_tabs": OptionInfo([], "Hidden UI tabs", ui_components.DropdownMulti, lambda: {"choices": [x for x in tab_names]}),
-    "ui_reorder": OptionInfo(", ".join(ui_reorder_categories), "txt2img/img2img UI item order"),
-    "ui_extra_networks_tab_reorder": OptionInfo("", "Extra networks tab order"),
-}))
-
-options_templates.update(options_section(('ui', "Live previews"), {
-    "show_progressbar": OptionInfo(True, "Show progressbar"),
-    "live_previews_enable": OptionInfo(True, "Show live previews of the created image"),
-    "show_progress_grid": OptionInfo(True, "Show previews of all images generated in a batch as a grid"),
-    "show_progress_every_n_steps": OptionInfo(-1, "Show new live preview image every N sampling steps. Set to -1 to show after completion of batch.", gr.Slider, {"minimum": -1, "maximum": 32, "step": 1}),
-    "show_progress_type": OptionInfo("Full", "Image creation progress preview mode", gr.Radio, {"choices": ["Full", "Approx NN", "Approx cheap"]}),
-    "live_preview_content": OptionInfo("Combined", "Live preview subject", gr.Radio, {"choices": ["Combined", "Prompt", "Negative prompt"]}),
-    "live_preview_refresh_period": OptionInfo(250, "Progressbar/preview update period, in milliseconds")
-}))
-
-options_templates.update(options_section(('sampler-params', "Sampler parameters"), {
-    "hide_samplers": OptionInfo(["Euler", "LMS", "Heun", "DPM2", "DPM2 a", "DPM++ 2M", "DPM fast", "DPM adaptive", "DPM++ 2S a Karras", "DPM++ 2S a", "DPM++ SDE Karras", "DPM2 a Karras", "LMS Karras"], "Hide samplers in user interface", gr.CheckboxGroup, lambda: {"choices": [x.name for x in list_samplers()]}),
-    "eta_ddim": OptionInfo(0.0, "eta (noise multiplier) for DDIM", gr.Slider, {"minimum": 0.0, "maximum": 1.0, "step": 0.01}),
-    "eta_ancestral": OptionInfo(1.0, "eta (noise multiplier) for ancestral samplers", gr.Slider, {"minimum": 0.0, "maximum": 1.0, "step": 0.01}),
-    "ddim_discretize": OptionInfo('uniform', "img2img DDIM discretize", gr.Radio, {"choices": ['uniform', 'quad']}),
-    's_churn': OptionInfo(0.0, "sigma churn", gr.Slider, {"minimum": 0.0, "maximum": 1.0, "step": 0.01}),
-    's_tmin':  OptionInfo(0.0, "sigma tmin",  gr.Slider, {"minimum": 0.0, "maximum": 1.0, "step": 0.01}),
-    's_noise': OptionInfo(1.0, "sigma noise", gr.Slider, {"minimum": 0.0, "maximum": 1.0, "step": 0.01}),
-    'eta_noise_seed_delta': OptionInfo(0, "Eta noise seed delta", gr.Number, {"precision": 0}),
-    'always_discard_next_to_last_sigma': OptionInfo(False, "Always discard next-to-last sigma"),
-    'uni_pc_variant': OptionInfo("bh1", "UniPC variant", gr.Radio, {"choices": ["bh1", "bh2", "vary_coeff"]}),
-    'uni_pc_skip_type': OptionInfo("time_uniform", "UniPC skip type", gr.Radio, {"choices": ["time_uniform", "time_quadratic", "logSNR"]}),
-    'uni_pc_order': OptionInfo(3, "UniPC order (must be < sampling steps)", gr.Slider, {"minimum": 1, "maximum": 50, "step": 1}),
-    'uni_pc_lower_order_final': OptionInfo(True, "UniPC lower order final"),
-}))
-
-options_templates.update(options_section(('postprocessing', "Postprocessing"), {
-    'postprocessing_enable_in_main_ui': OptionInfo([], "Enable postprocessing operations in txt2img and img2img tabs", ui_components.DropdownMulti, lambda: {"choices": [x.name for x in shared_items.postprocessing_scripts()]}),
-    'postprocessing_operation_order': OptionInfo([], "Postprocessing operation order", ui_components.DropdownMulti, lambda: {"choices": [x.name for x in shared_items.postprocessing_scripts()]}),
-    'upscaling_max_images_in_cache': OptionInfo(5, "Maximum number of images in upscaling cache", gr.Slider, {"minimum": 0, "maximum": 10, "step": 1}),
-}))
-
-options_templates.update(options_section((None, "Hidden options"), {
-    "disabled_extensions": OptionInfo([], "Disable these extensions"),
-    "disable_all_extensions": OptionInfo("none", "Disable all extensions (preserves the list of disabled extensions)", gr.Radio, {"choices": ["none", "extra", "all"]}),
-    "sd_checkpoint_hash": OptionInfo("", "SHA256 hash of the current checkpoint"),
-}))
-
-options_templates.update(options_section(('token_merging', 'Token Merging'), {
-    "token_merging": OptionInfo(
-        False, "Enable redundant token merging via tomesd. This can provide significant speed and memory improvements.",
-        gr.Checkbox
-    ),
-    "token_merging_ratio": OptionInfo(
-        0.5, "Merging Ratio",
-        gr.Slider, {"minimum": 0, "maximum": 0.9, "step": 0.1}
-    ),
-    "token_merging_hr_only": OptionInfo(
-        True, "Apply only to high-res fix pass. Disabling can yield a ~20-35% speedup on contemporary resolutions.",
-        gr.Checkbox
-    ),
-    "token_merging_ratio_hr": OptionInfo(
-        0.5, "Merging Ratio (high-res pass) - If 'Apply only to high-res' is enabled, this will always be the ratio used.",
-        gr.Slider, {"minimum": 0, "maximum": 0.9, "step": 0.1}
-    ),
-    # More advanced/niche settings:
-    "token_merging_random": OptionInfo(
-        False, "Use random perturbations - Can improve outputs for certain samplers. For others, it may cause visual artifacting.",
-        gr.Checkbox
-    ),
-    "token_merging_merge_attention": OptionInfo(
-        True, "Merge attention",
-        gr.Checkbox
-    ),
-     "token_merging_merge_cross_attention": OptionInfo(
-        False, "Merge cross attention",
-        gr.Checkbox
-    ),
-    "token_merging_merge_mlp": OptionInfo(
-        False, "Merge mlp",
-        gr.Checkbox
-    ),
-    "token_merging_maximum_down_sampling": OptionInfo(
-        1, "Maximum down sampling",
-        gr.Dropdown, lambda: {"choices": ["1", "2", "4", "8"]}
-    ),
-    "token_merging_stride_x": OptionInfo(
-        2, "Stride - X",
-        gr.Slider, {"minimum": 2, "maximum": 8, "step": 2}
-    ),
-    "token_merging_stride_y": OptionInfo(
-        2, "Stride - Y",
-        gr.Slider, {"minimum": 2, "maximum": 8, "step": 2}
-    )
-}))
-
-options_templates.update()
-
-
-class Options:
-    data = None
-    data_labels = options_templates
-    typemap = {int: float}
-
-    def __init__(self):
-        self.data = {k: v.default for k, v in self.data_labels.items()}
-
-    def __setattr__(self, key, value):
-        if self.data is not None:
-            if key in self.data or key in self.data_labels:
-                assert not cmd_opts.freeze_settings, "changing settings is disabled"
-
-                info = opts.data_labels.get(key, None)
-                comp_args = info.component_args if info else None
-                if isinstance(comp_args, dict) and comp_args.get('visible', True) is False:
-                    raise RuntimeError(f"not possible to set {key} because it is restricted")
-
-                if cmd_opts.hide_ui_dir_config and key in restricted_opts:
-                    raise RuntimeError(f"not possible to set {key} because it is restricted")
-
-                self.data[key] = value
-                return
-
-        return super(Options, self).__setattr__(key, value)
-
-    def __getattr__(self, item):
-        if self.data is not None:
-            if item in self.data:
-                return self.data[item]
-
-        if item in self.data_labels:
-            return self.data_labels[item].default
-
-        return super(Options, self).__getattribute__(item)
-
-    def set(self, key, value):
-        """sets an option and calls its onchange callback, returning True if the option changed and False otherwise"""
-
-        oldval = self.data.get(key, None)
-        if oldval == value:
-            return False
-
-        try:
-            setattr(self, key, value)
-        except RuntimeError:
-            return False
-
-        if self.data_labels[key].onchange is not None:
-            try:
-                self.data_labels[key].onchange()
-            except Exception as e:
-                errors.display(e, f"changing setting {key} to {value}")
-                setattr(self, key, oldval)
-                return False
-
-        return True
-
-    def get_default(self, key):
-        """returns the default value for the key"""
-
-        data_label = self.data_labels.get(key)
-        if data_label is None:
-            return None
-
-        return data_label.default
-
-    def save(self, filename):
-        assert not cmd_opts.freeze_settings, "saving settings is disabled"
-
-        with open(filename, "w", encoding="utf8") as file:
-            json.dump(self.data, file, indent=4)
-
-    def same_type(self, x, y):
-        if x is None or y is None:
-            return True
-
-        type_x = self.typemap.get(type(x), type(x))
-        type_y = self.typemap.get(type(y), type(y))
-
-        return type_x == type_y
-
-    def load(self, filename):
-        with open(filename, "r", encoding="utf8") as file:
-            self.data = json.load(file)
-
-        bad_settings = 0
-        for k, v in self.data.items():
-            info = self.data_labels.get(k, None)
-            if info is not None and not self.same_type(info.default, v):
-                log.error(f"Warning: bad setting value: {k}: {v} ({type(v).__name__}; expected {type(info.default).__name__})", file=sys.stderr)
-                bad_settings += 1
-
-        if bad_settings > 0:
-            log.error(f"The program is likely to not work with bad settings.\nSettings file: {filename}\nEither fix the file, or delete it and restart.", file=sys.stderr)
-
-    def onchange(self, key, func, call=True):
-        item = self.data_labels.get(key)
-        item.onchange = func
-
-        if call:
-            func()
-
-    def dumpjson(self):
-        d = {k: self.data.get(k, self.data_labels.get(k).default) for k in self.data_labels.keys()}
-        return json.dumps(d)
-
-    def add_option(self, key, info):
-        self.data_labels[key] = info
-
-    def reorder(self):
-        """reorder settings so that all items related to section always go together"""
-
-        section_ids = {}
-        settings_items = self.data_labels.items()
-        for k, item in settings_items:
-            if item.section not in section_ids:
-                section_ids[item.section] = len(section_ids)
-
-        self.data_labels = {k: v for k, v in sorted(settings_items, key=lambda x: section_ids[x[1].section])}
-
-    def cast_value(self, key, value):
-        """casts an arbitrary to the same type as this setting's value with key
-        Example: cast_value("eta_noise_seed_delta", "12") -> returns 12 (an int rather than str)
-        """
-
-        if value is None:
-            return None
-
-        default_value = self.data_labels[key].default
-        if default_value is None:
-            default_value = getattr(self, key, None)
-        if default_value is None:
-            return None
-
-        expected_type = type(default_value)
-        if expected_type == bool and value == "False":
-            value = False
-        else:
-            value = expected_type(value)
-
-        return value
-
-
-
-opts = Options()
-
-batch_cond_uncond = opts.always_batch_cond_uncond or not (cmd_opts.lowvram or cmd_opts.medvram)
-parallel_processing_allowed = not cmd_opts.lowvram and not cmd_opts.medvram
-xformers_available = False
-config_filename = cmd_opts.ui_settings_file
-
-os.makedirs(opts.hypernetwork_dir, exist_ok=True)
-hypernetworks = {}
-loaded_hypernetworks = []
-
-if os.path.exists(config_filename):
-    opts.load(config_filename)
-
-cmd_opts = cmd_args.compatibility_args(opts, cmd_opts)
-prompt_styles = modules.styles.StyleDatabase(opts.styles_dir)
-
-settings_components = None
-"""assinged from ui.py, a mapping on setting names to gradio components repsponsible for those settings"""
-
-latent_upscale_default_mode = "Latent"
-latent_upscale_modes = {
-    "Latent": {"mode": "bilinear", "antialias": False},
-    "Latent (antialiased)": {"mode": "bilinear", "antialias": True},
-    "Latent (bicubic)": {"mode": "bicubic", "antialias": False},
-    "Latent (bicubic antialiased)": {"mode": "bicubic", "antialias": True},
-    "Latent (nearest)": {"mode": "nearest", "antialias": False},
-    "Latent (nearest-exact)": {"mode": "nearest-exact", "antialias": False},
-}
-
-progress_print_out = sys.stdout
-
-gradio_theme = gr.themes.Base()
-
-def reload_gradio_theme(theme_name=None):
-    global gradio_theme # pylint: disable=global-statement
-    if not theme_name:
-        theme_name = opts.gradio_theme
-    if theme_name == "gradio/default" or theme_name == "black-orange":
-        gradio_theme = gr.themes.Default()
-    else:
-        try:
-            gradio_theme = gr.themes.ThemeClass.from_hub(theme_name)
-        except:
-            print("Theme download error accessing HuggingFace")
-            gradio_theme = gr.themes.Default()
-    print(f'Loading theme: {theme_name}')
-
-
-class TotalTQDM:
-    def __init__(self):
-        self._tqdm = None
-
-    def reset(self):
-        self._tqdm = tqdm.tqdm(
-            desc="Total",
-            total=state.job_count * state.sampling_steps,
-            position=1,
-            file=progress_print_out
-        )
-
-    def update(self):
-        if not opts.multiple_tqdm or cmd_opts.disable_console_progressbars:
-            return
-        if self._tqdm is None:
-            self.reset()
-        self._tqdm.update()
-
-    def updateTotal(self, new_total):
-        if not opts.multiple_tqdm or cmd_opts.disable_console_progressbars:
-            return
-        if self._tqdm is None:
-            self.reset()
-        self._tqdm.total = new_total
-
-    def clear(self):
-        if self._tqdm is not None:
-            self._tqdm.refresh()
-            self._tqdm.close()
-            self._tqdm = None
-
-
-total_tqdm = TotalTQDM()
-
-mem_mon = modules.memmon.MemUsageMonitor("MemMon", device, opts)
-mem_mon.start()
-
-
-def restart_server():
-    if demo is None:
-        return
-    try:
-        import logging
-        logging.disable(logging.CRITICAL)
-        demo.server.should_exit = True
-        demo.server.force_exit = True
-        demo.close(verbose=False)
-        demo.server.close()
-    except:
-        pass
-    print('Server shutdown')
-
-
-def listfiles(dirname):
-    filenames = [os.path.join(dirname, x) for x in sorted(os.listdir(dirname), key=str.lower) if not x.startswith(".")]
-    return [file for file in filenames if os.path.isfile(file)]
-
-
-def html_path(filename):
-    return os.path.join(paths.script_path, "html", filename)
-
-
-def html(filename):
-    path = html_path(filename)
-
-    if os.path.exists(path):
-        with open(path, encoding="utf8") as file:
-            return file.read()
-
-    return ""
+import datetime
+import json
+import os
+import sys
+import time
+
+import gradio as gr
+import tqdm
+
+import modules.interrogate
+import modules.memmon
+import modules.styles
+import modules.devices as devices
+from modules import errors, ui_components, shared_items, cmd_args
+from modules.paths_internal import models_path, script_path, data_path, sd_configs_path, sd_default_config, sd_model_file, default_sd_model_file, extensions_dir, extensions_builtin_dir # pylint: disable=W0611
+import modules.paths_internal as paths
+from setup import log as setup_log # pylint: disable=E0611
+
+errors.install(gr)
+demo: gr.Blocks = None
+log = setup_log
+parser = cmd_args.parser
+
+if os.environ.get('IGNORE_CMD_ARGS_ERRORS', None) is None:
+    cmd_opts = parser.parse_args()
+else:
+    cmd_opts, _ = parser.parse_known_args()
+
+restricted_opts = {
+    "samples_filename_pattern",
+    "directories_filename_pattern",
+    "outdir_samples",
+    "outdir_txt2img_samples",
+    "outdir_img2img_samples",
+    "outdir_extras_samples",
+    "outdir_grids",
+    "outdir_txt2img_grids",
+    "outdir_save",
+}
+
+ui_reorder_categories = [
+    "inpaint",
+    "sampler",
+    "checkboxes",
+    "hires_fix",
+    "dimensions",
+    "cfg",
+    "seed",
+    "batch",
+    "override_settings",
+    "scripts",
+]
+
+cmd_opts.disable_extension_access = (cmd_opts.share or cmd_opts.listen or cmd_opts.server_name) and not cmd_opts.enable_insecure
+
+devices.device, devices.device_interrogate, devices.device_gfpgan, devices.device_esrgan, devices.device_codeformer = \
+    (devices.cpu if any(y in cmd_opts.use_cpu for y in [x, 'all']) else devices.get_optimal_device() for x in ['sd', 'interrogate', 'gfpgan', 'esrgan', 'codeformer'])
+
+device = devices.device
+sd_upscalers = []
+sd_model = None
+clip_model = None
+
+
+def reload_hypernetworks():
+    from modules.hypernetworks import hypernetwork
+    global hypernetworks # pylint: disable=W0603
+    hypernetworks = hypernetwork.list_hypernetworks(opts.hypernetwork_dir)
+
+
+class State:
+    skipped = False
+    interrupted = False
+    job = ""
+    job_no = 0
+    job_count = 0
+    processing_has_refined_job_count = False
+    job_timestamp = '0'
+    sampling_step = 0
+    sampling_steps = 0
+    current_latent = None
+    current_image = None
+    current_image_sampling_step = 0
+    id_live_preview = 0
+    textinfo = None
+    time_start = None
+    need_restart = False
+    server_start = None
+
+    def skip(self):
+        self.skipped = True
+
+    def interrupt(self):
+        self.interrupted = True
+
+    def nextjob(self):
+        if opts.live_previews_enable and opts.show_progress_every_n_steps == -1:
+            self.do_set_current_image()
+
+        self.job_no += 1
+        self.sampling_step = 0
+        self.current_image_sampling_step = 0
+
+    def dict(self):
+        obj = {
+            "skipped": self.skipped,
+            "interrupted": self.interrupted,
+            "job": self.job,
+            "job_count": self.job_count,
+            "job_timestamp": self.job_timestamp,
+            "job_no": self.job_no,
+            "sampling_step": self.sampling_step,
+            "sampling_steps": self.sampling_steps,
+        }
+
+        return obj
+
+    def begin(self):
+        self.sampling_step = 0
+        self.job_count = -1
+        self.processing_has_refined_job_count = False
+        self.job_no = 0
+        self.job_timestamp = datetime.datetime.now().strftime("%Y%m%d%H%M%S")
+        self.current_latent = None
+        self.current_image = None
+        self.current_image_sampling_step = 0
+        self.id_live_preview = 0
+        self.skipped = False
+        self.interrupted = False
+        self.textinfo = None
+        self.time_start = time.time()
+
+        devices.torch_gc()
+
+    def end(self):
+        self.job = ""
+        self.job_count = 0
+
+        devices.torch_gc()
+
+    def set_current_image(self):
+        """sets self.current_image from self.current_latent if enough sampling steps have been made after the last call to this"""
+        if not parallel_processing_allowed:
+            return
+
+        if self.sampling_step - self.current_image_sampling_step >= opts.show_progress_every_n_steps and opts.live_previews_enable and opts.show_progress_every_n_steps != -1:
+            self.do_set_current_image()
+
+    def do_set_current_image(self):
+        if self.current_latent is None:
+            return
+
+        import modules.sd_samplers # pylint: disable=W0621
+        if opts.show_progress_grid:
+            self.assign_current_image(modules.sd_samplers.samples_to_image_grid(self.current_latent))
+        else:
+            self.assign_current_image(modules.sd_samplers.sample_to_image(self.current_latent))
+
+        self.current_image_sampling_step = self.sampling_step
+
+    def assign_current_image(self, image):
+        self.current_image = image
+        self.id_live_preview += 1
+
+
+state = State()
+state.server_start = time.time()
+
+interrogator = modules.interrogate.InterrogateModels("interrogate")
+
+face_restorers = []
+
+class OptionInfo:
+    def __init__(self, default=None, label="", component=None, component_args=None, onchange=None, section=None, refresh=None):
+        self.default = default
+        self.label = label
+        self.component = component
+        self.component_args = component_args
+        self.onchange = onchange
+        self.section = section
+        self.refresh = refresh
+
+
+def options_section(section_identifier, options_dict):
+    for _k, v in options_dict.items():
+        v.section = section_identifier
+
+    return options_dict
+
+
+def list_checkpoint_tiles():
+    import modules.sd_models # pylint: disable=W0621
+    return modules.sd_models.checkpoint_tiles()
+
+
+def refresh_checkpoints():
+    import modules.sd_models # pylint: disable=W0621
+    return modules.sd_models.list_models()
+
+
+def list_samplers():
+    import modules.sd_samplers # pylint: disable=W0621
+    return modules.sd_samplers.all_samplers
+
+def list_themes():
+    if not os.path.exists(os.path.join('javascript', 'themes.json')):
+        refresh_themes()
+    with open(os.path.join('javascript', 'themes.json'), mode='r', encoding='utf=8') as f:
+        res = json.loads(f.read())
+    themes = [x['id'] for x in res if x['status'] == 'RUNNING' and 'test' not in x['id'].lower()]
+    return themes
+
+def refresh_themes():
+    import requests
+    try:
+        req = requests.get('https://huggingface.co/datasets/freddyaboulton/gradio-theme-subdomains/resolve/main/subdomains.json', timeout=5)
+        if req.status_code == 200:
+            res = req.json()
+            with open(os.path.join('javascript', 'themes.json'), mode='w', encoding='utf=8') as f:
+                f.write(json.dumps(res))
+        else:
+            print('Error refreshing UI themes')
+    except:
+        print('Exception refreshing UI themes')
+
+hide_dirs = {"visible": not cmd_opts.hide_ui_dir_config}
+tab_names = []
+
+options_templates = {}
+default_checkpoint = list_checkpoint_tiles()[0] if len(list_checkpoint_tiles()) > 0 else "model.ckpt"
+
+options_templates.update(options_section(('sd', "Stable Diffusion"), {
+    "sd_model_checkpoint": OptionInfo(default_checkpoint, "Stable Diffusion checkpoint", gr.Dropdown, lambda: {"choices": list_checkpoint_tiles()}, refresh=refresh_checkpoints),
+    "sd_checkpoint_cache": OptionInfo(0, "Checkpoints to cache in RAM", gr.Slider, {"minimum": 0, "maximum": 10, "step": 1}),
+    "sd_vae_checkpoint_cache": OptionInfo(0, "VAE Checkpoints to cache in RAM", gr.Slider, {"minimum": 0, "maximum": 10, "step": 1}),
+    "sd_vae": OptionInfo("Automatic", "SD VAE", gr.Dropdown, lambda: {"choices": shared_items.sd_vae_items()}, refresh=shared_items.refresh_vae_list),
+    "sd_vae_as_default": OptionInfo(True, "Ignore selected VAE for stable diffusion checkpoints that have their own .vae.pt next to them"),
+    "inpainting_mask_weight": OptionInfo(1.0, "Inpainting conditioning mask strength", gr.Slider, {"minimum": 0.0, "maximum": 1.0, "step": 0.01}),
+    "initial_noise_multiplier": OptionInfo(1.0, "Noise multiplier for img2img", gr.Slider, {"minimum": 0.5, "maximum": 1.5, "step": 0.01}),
+    "img2img_color_correction": OptionInfo(False, "Apply color correction to img2img results to match original colors."),
+    "img2img_fix_steps": OptionInfo(False, "With img2img, do exactly the amount of steps the slider specifies (normally you'd do less with less denoising)."),
+    "img2img_background_color": OptionInfo("#ffffff", "With img2img, fill image's transparent parts with this color.", ui_components.FormColorPicker, {}),
+    "enable_quantization": OptionInfo(True, "Enable quantization in K samplers for sharper and cleaner results. This may change existing seeds."),
+    "enable_emphasis": OptionInfo(True, "Emphasis: use (text) to make model pay more attention to text and [text] to make it pay less attention"),
+    "enable_batch_seeds": OptionInfo(True, "Make K-diffusion samplers produce same images in a batch as when making a single image"),
+    "comma_padding_backtrack": OptionInfo(20, "Increase coherency by padding from the last comma within n tokens when using more than 75 tokens", gr.Slider, {"minimum": 0, "maximum": 74, "step": 1 }),
+    "CLIP_stop_at_last_layers": OptionInfo(1, "Clip skip", gr.Slider, {"minimum": 1, "maximum": 12, "step": 1}),
+    "upcast_attn": OptionInfo(False, "Upcast cross attention layer to float32"),
+    "cross_attention_optimization": OptionInfo("Scaled-Dot-Product", "Cross-attention optimization method", gr.Radio, lambda: {"choices": shared_items.list_crossattention() }),
+    "cross_attention_options": OptionInfo([], "Cross-attention advanced options", gr.CheckboxGroup, lambda: {"choices": ['xFormers enable flash Attention', 'SDP disable memory attention']}),
+    "sub_quad_q_chunk_size": OptionInfo(512, "Sub-quadratic cross-attention query chunk size for the  layer optimization to use", gr.Slider, {"minimum": 16, "maximum": 8192, "step": 8}),
+    "sub_quad_kv_chunk_size": OptionInfo(512, "Sub-quadratic cross-attentionkv chunk size for the sub-quadratic cross-attention layer optimization to use", gr.Slider, {"minimum": 0, "maximum": 8192, "step": 8}),
+    "sub_quad_chunk_threshold": OptionInfo(80, "Sub-quadratic cross-attention percentage of VRAM chunking threshold", gr.Slider, {"minimum": 0, "maximum": 100, "step": 1}),
+    "always_batch_cond_uncond": OptionInfo(False, "Disables cond/uncond batching that is enabled to save memory with --medvram or --lowvram"),
+    "upcast_sampling": OptionInfo(False, "Enable upcast sampling. Usually produces similar results to --no-half with better performance while using less memory"),
+}))
+
+options_templates.update(options_section(('system-paths', "System Paths"), {
+    "temp_dir":  OptionInfo("", "Directory for temporary images; leave empty for default"),
+    "clean_temp_dir_at_start": OptionInfo(True, "Cleanup non-default temporary directory when starting webui"),
+    "ckpt_dir": OptionInfo(os.path.join(paths.models_path, 'Stable-diffusion'), "Path to directory with stable diffusion checkpoints"),
+    "vae_dir": OptionInfo(os.path.join(paths.models_path, 'VAE'), "Path to directory with VAE files"),
+    "embeddings_dir": OptionInfo(os.path.join(paths.models_path, 'embeddings'), "Embeddings directory for textual inversion"),
+    "embeddings_templates_dir": OptionInfo(os.path.join(paths.script_path, 'train/templates'), "Embeddings train templates directory"),
+    "hypernetwork_dir": OptionInfo(os.path.join(paths.models_path, 'hypernetworks'), "Hypernetwork directory"),
+    "codeformer_models_path": OptionInfo(os.path.join(paths.models_path, 'Codeformer'), "Path to directory with codeformer model file(s)."),
+    "gfpgan_models_path": OptionInfo(os.path.join(paths.models_path, 'GFPGAN'), "Path to directory with GFPGAN model file(s)"),
+    "esrgan_models_path": OptionInfo(os.path.join(paths.models_path, 'ESRGAN'), "Path to directory with ESRGAN model file(s)"),
+    "bsrgan_models_path": OptionInfo(os.path.join(paths.models_path, 'BSRGAN'), "Path to directory with BSRGAN model file(s)"),
+    "realesrgan_models_path": OptionInfo(os.path.join(paths.models_path, 'RealESRGAN'), "Path to directory with RealESRGAN model file(s)"),
+    "clip_models_path": OptionInfo(os.path.join(paths.models_path, 'CLIP'), "Path to directory with CLIP model file(s)"),
+    "lora_dir": OptionInfo(os.path.join(paths.models_path, 'Lora'), "Path to directory with Lora network(s)"),
+    "lyco_dir": OptionInfo(os.path.join(paths.models_path, 'LyCORIS'), "Path to directory with LyCORIS network(s)"),
+    "styles_dir": OptionInfo('styles.csv', "Path to user-defined styles file"),
+    # "gfpgan_model": OptionInfo("", "GFPGAN model file name"),
+}))
+
+options_templates.update(options_section(('saving-images', "Image options"), {
+    "samples_save": OptionInfo(True, "Always save all generated images"),
+    "samples_format": OptionInfo('jpg', 'File format for images'),
+    "samples_filename_pattern": OptionInfo("", "Images filename pattern", component_args=hide_dirs),
+    "save_images_add_number": OptionInfo(True, "Add number to filename when saving", component_args=hide_dirs),
+    "grid_save": OptionInfo(True, "Always save all generated image grids"),
+    "grid_format": OptionInfo('jpg', 'File format for grids'),
+    "grid_extended_filename": OptionInfo(True, "Add extended info (seed, prompt) to filename when saving grid"),
+    "grid_only_if_multiple": OptionInfo(True, "Do not save grids consisting of one picture"),
+    "grid_prevent_empty_spots": OptionInfo(True, "Prevent empty spots in grid (when set to autodetect)"),
+    "n_rows": OptionInfo(-1, "Grid row count; use -1 for autodetect and 0 for it to be same as batch size", gr.Slider, {"minimum": -1, "maximum": 16, "step": 1}),
+    "enable_pnginfo": OptionInfo(True, "Save text information about generation parameters as chunks to png files"),
+    "save_txt": OptionInfo(False, "Create a text file next to every image with generation parameters."),
+    "save_images_before_face_restoration": OptionInfo(True, "Save a copy of image before doing face restoration."),
+    "save_images_before_highres_fix": OptionInfo(True, "Save a copy of image before applying highres fix."),
+    "save_images_before_color_correction": OptionInfo(True, "Save a copy of image before applying color correction to img2img results"),
+    "save_mask": OptionInfo(False, "For inpainting, save a copy of the greyscale mask"),
+    "save_mask_composite": OptionInfo(False, "For inpainting, save a masked composite"),
+    "jpeg_quality": OptionInfo(85, "Quality for saved jpeg images", gr.Slider, {"minimum": 1, "maximum": 100, "step": 1}),
+    "webp_lossless": OptionInfo(False, "Use lossless compression for webp images"),
+    "img_max_size_mp": OptionInfo(200, "Maximum image size, in megapixels", gr.Number),
+    "use_original_name_batch": OptionInfo(True, "Use original name for output filename during batch process in extras tab"),
+    "use_upscaler_name_as_suffix": OptionInfo(True, "Use upscaler name as filename suffix in the extras tab"),
+    "save_selected_only": OptionInfo(True, "When using 'Save' button, only save a single selected image"),
+    "save_to_dirs": OptionInfo(False, "Save images to a subdirectory"),
+    "grid_save_to_dirs": OptionInfo(False, "Save grids to a subdirectory"),
+    "use_save_to_dirs_for_ui": OptionInfo(False, "When using \"Save\" button, save images to a subdirectory"),
+    "directories_filename_pattern": OptionInfo("[date]", "Directory name pattern", component_args=hide_dirs),
+    "directories_max_prompt_words": OptionInfo(8, "Max prompt words for [prompt_words] pattern", gr.Slider, {"minimum": 1, "maximum": 20, "step": 1, **hide_dirs}),
+}))
+
+options_templates.update(options_section(('saving-paths', "Image Paths"), {
+    "outdir_samples": OptionInfo("", "Output directory for images; if empty, defaults to three directories below", component_args=hide_dirs),
+    "outdir_txt2img_samples": OptionInfo("outputs/text", 'Output directory for txt2img images', component_args=hide_dirs),
+    "outdir_img2img_samples": OptionInfo("outputs/image", 'Output directory for img2img images', component_args=hide_dirs),
+    "outdir_extras_samples": OptionInfo("outputs/extras", 'Output directory for images from extras tab', component_args=hide_dirs),
+    "outdir_grids": OptionInfo("", "Output directory for grids; if empty, defaults to two directories below", component_args=hide_dirs),
+    "outdir_txt2img_grids": OptionInfo("outputs/grids", 'Output directory for txt2img grids', component_args=hide_dirs),
+    "outdir_img2img_grids": OptionInfo("outputs/grids", 'Output directory for img2img grids', component_args=hide_dirs),
+    "outdir_save": OptionInfo("outputs/save", "Directory for saving images using the Save button", component_args=hide_dirs),
+}))
+
+options_templates.update(options_section(('cuda', "CUDA Settings"), {
+    "precision": OptionInfo("Autocast", "Precision type", gr.Radio, lambda: {"choices": ["Autocast", "Full"]}),
+    "cuda_dtype": OptionInfo("FP16", "Device precision type", gr.Radio, lambda: {"choices": ["FP32", "FP16", "BF16"]}),
+    "no_half": OptionInfo(False, "Use full precision for model (--no-half)"),
+    "no_half_vae": OptionInfo(False, "Use full precision for VAE (--no-half-vae)"),
+    "disable_nan_check": OptionInfo(True, "Do not check if produced images/latent spaces have NaN values"),
+    "opt_channelslast": OptionInfo(False, "Use channels last as torch memory format "),
+    "cudnn_benchmark": OptionInfo(False, "Enable cuDNN benchmark feature"),
+    "cuda_allow_tf32": OptionInfo(True, "Allow TF32 math ops"),
+    "cuda_allow_tf16_reduced": OptionInfo(True, "Allow TF16 reduced precision math ops"),
+    "cuda_compile": OptionInfo(False, "Enable model compile (experimental)"),
+    "cuda_compile_mode": OptionInfo("none", "Model compile mode (experimental)", gr.Radio, lambda: {"choices": ['none', 'inductor', 'cudagraphs', 'aot_ts_nvfuser']}),
+}))
+
+options_templates.update(options_section(('upscaling', "Upscaling"), {
+    "ESRGAN_tile": OptionInfo(192, "Tile size for ESRGAN upscalers. 0 = no tiling.", gr.Slider, {"minimum": 0, "maximum": 512, "step": 16}),
+    "ESRGAN_tile_overlap": OptionInfo(8, "Tile overlap, in pixels for ESRGAN upscalers. Low values = visible seam.", gr.Slider, {"minimum": 0, "maximum": 48, "step": 1}),
+    "realesrgan_enabled_models": OptionInfo(["R-ESRGAN 4x+", "R-ESRGAN 4x+ Anime6B"], "Select which Real-ESRGAN models to show in the web UI.", gr.CheckboxGroup, lambda: {"choices": shared_items.realesrgan_models_names()}),
+    "upscaler_for_img2img": OptionInfo("SwinIR_4x", "Upscaler for img2img", gr.Dropdown, lambda: {"choices": [x.name for x in sd_upscalers]}),
+    "use_old_hires_fix_width_height": OptionInfo(False, "For hires fix, use width/height sliders to set final resolution rather than first pass (disables Upscale by, Resize width/height to)."),
+    "dont_fix_second_order_samplers_schedule": OptionInfo(False, "Do not fix prompt schedule for second order samplers."),
+}))
+
+options_templates.update(options_section(('face-restoration', "Face restoration"), {
+    "face_restoration_model": OptionInfo("CodeFormer", "Face restoration model", gr.Radio, lambda: {"choices": [x.name() for x in face_restorers]}),
+    "code_former_weight": OptionInfo(0.2, "CodeFormer weight parameter; 0 = maximum effect; 1 = minimum effect", gr.Slider, {"minimum": 0, "maximum": 1, "step": 0.01}),
+    "face_restoration_unload": OptionInfo(False, "Move face restoration model from VRAM into RAM after processing"),
+}))
+
+options_templates.update(options_section(('system', "System"), {
+    "memmon_poll_rate": OptionInfo(2, "VRAM usage polls per second during generation. Set to 0 to disable.", gr.Slider, {"minimum": 0, "maximum": 40, "step": 1}),
+    "multiple_tqdm": OptionInfo(False, "Add a second progress bar to the console that shows progress for an entire job."),
+    "print_hypernet_extra": OptionInfo(False, "Print extra hypernetwork information to console."),
+}))
+
+options_templates.update(options_section(('training', "Training"), {
+    "unload_models_when_training": OptionInfo(False, "Move VAE and CLIP to RAM when training if possible. Saves VRAM."),
+    "pin_memory": OptionInfo(True, "Turn on pin_memory for DataLoader. Makes training slightly faster but can increase memory usage."),
+    "save_optimizer_state": OptionInfo(False, "Saves Optimizer state as separate *.optim file. Training of embedding or HN can be resumed with the matching optim file."),
+    "save_training_settings_to_txt": OptionInfo(True, "Save textual inversion and hypernet settings to a text file whenever training starts."),
+    "dataset_filename_word_regex": OptionInfo("", "Filename word regex"),
+    "dataset_filename_join_string": OptionInfo(" ", "Filename join string"),
+    "training_image_repeats_per_epoch": OptionInfo(1, "Number of repeats for a single input image per epoch; used only for displaying epoch number", gr.Number, {"precision": 0}),
+    "training_write_csv_every": OptionInfo(0, "Save an csv containing the loss to log directory every N steps, 0 to disable"),
+    "training_enable_tensorboard": OptionInfo(False, "Enable tensorboard logging."),
+    "training_tensorboard_save_images": OptionInfo(False, "Save generated images within tensorboard."),
+    "training_tensorboard_flush_every": OptionInfo(120, "How often, in seconds, to flush the pending tensorboard events and summaries to disk."),
+}))
+
+options_templates.update(options_section(('interrogate', "Interrogate Options"), {
+    "interrogate_keep_models_in_memory": OptionInfo(False, "Interrogate: keep models in VRAM"),
+    "interrogate_return_ranks": OptionInfo(True, "Interrogate: include ranks of model tags matches in results (Has no effect on caption-based interrogators)."),
+    "interrogate_clip_num_beams": OptionInfo(1, "Interrogate: num_beams for BLIP", gr.Slider, {"minimum": 1, "maximum": 16, "step": 1}),
+    "interrogate_clip_min_length": OptionInfo(32, "Interrogate: minimum description length (excluding artists, etc..)", gr.Slider, {"minimum": 1, "maximum": 128, "step": 1}),
+    "interrogate_clip_max_length": OptionInfo(192, "Interrogate: maximum description length", gr.Slider, {"minimum": 1, "maximum": 256, "step": 1}),
+    "interrogate_clip_dict_limit": OptionInfo(2048, "CLIP: maximum number of lines in text file (0 = No limit)"),
+    "interrogate_clip_skip_categories": OptionInfo(["artists", "movements", "flavors"], "CLIP: skip inquire categories", gr.CheckboxGroup, lambda: {"choices": modules.interrogate.category_types()}, refresh=modules.interrogate.category_types),
+    "interrogate_deepbooru_score_threshold": OptionInfo(0.65, "Interrogate: deepbooru score threshold", gr.Slider, {"minimum": 0, "maximum": 1, "step": 0.01}),
+    "deepbooru_sort_alpha": OptionInfo(False, "Interrogate: deepbooru sort alphabetically"),
+    "deepbooru_use_spaces": OptionInfo(False, "use spaces for tags in deepbooru"),
+    "deepbooru_escape": OptionInfo(True, "escape (\\) brackets in deepbooru (so they are used as literal brackets and not for emphasis)"),
+    "deepbooru_filter_tags": OptionInfo("", "filter out those tags from deepbooru output (separated by comma)"),
+}))
+
+options_templates.update(options_section(('extra_networks', "Extra Networks"), {
+    "extra_networks_default_view": OptionInfo("cards", "Default view for Extra Networks", gr.Dropdown, {"choices": ["cards", "thumbs"]}),
+    "extra_networks_default_multiplier": OptionInfo(1.0, "Multiplier for extra networks", gr.Slider, {"minimum": 0.0, "maximum": 1.0, "step": 0.01}),
+    "extra_networks_card_width": OptionInfo(0, "Card width for Extra Networks (px)"),
+    "extra_networks_card_height": OptionInfo(0, "Card height for Extra Networks (px)"),
+    "extra_networks_add_text_separator": OptionInfo(" ", "Extra text to add before <...> when adding extra network to prompt"),
+    "sd_hypernetwork": OptionInfo("None", "Add hypernetwork to prompt", gr.Dropdown, lambda: {"choices": [""] + [x for x in hypernetworks.keys()]}, refresh=reload_hypernetworks),
+}))
+
+options_templates.update(options_section(('ui', "User interface"), {
+    "gradio_theme": OptionInfo("black-orange", "UI theme", gr.Dropdown, lambda: {"choices": ["black-orange", "gradio/default"] + list_themes()}, refresh=refresh_themes),
+    "return_grid": OptionInfo(True, "Show grid in results for web"),
+    "return_mask": OptionInfo(False, "For inpainting, include the greyscale mask in results for web"),
+    "return_mask_composite": OptionInfo(False, "For inpainting, include masked composite in results for web"),
+    "do_not_show_images": OptionInfo(False, "Do not show any images in results for web"),
+    "add_model_hash_to_info": OptionInfo(True, "Add model hash to generation information"),
+    "add_model_name_to_info": OptionInfo(True, "Add model name to generation information"),
+    "disable_weights_auto_swap": OptionInfo(True, "When reading generation parameters from text into UI (from PNG info or pasted text), do not change the selected model/checkpoint."),
+    "send_seed": OptionInfo(True, "Send seed when sending prompt or image to other interface"),
+    "send_size": OptionInfo(True, "Send size when sending prompt or image to another interface"),
+    "font": OptionInfo("", "Font for image grids that have text"),
+    "js_modal_lightbox": OptionInfo(True, "Enable full page image viewer"),
+    "js_modal_lightbox_initially_zoomed": OptionInfo(True, "Show images zoomed in by default in full page image viewer"),
+    "show_progress_in_title": OptionInfo(False, "Show generation progress in window title."),
+    "keyedit_precision_attention": OptionInfo(0.1, "Ctrl+up/down precision when editing (attention:1.1)", gr.Slider, {"minimum": 0.01, "maximum": 0.2, "step": 0.001}),
+    "keyedit_precision_extra": OptionInfo(0.05, "Ctrl+up/down precision when editing <extra networks:0.9>", gr.Slider, {"minimum": 0.01, "maximum": 0.2, "step": 0.001}),
+    "quicksettings": OptionInfo("sd_model_checkpoint", "Quicksettings list"),
+    "hidden_tabs": OptionInfo([], "Hidden UI tabs", ui_components.DropdownMulti, lambda: {"choices": [x for x in tab_names]}),
+    "ui_reorder": OptionInfo(", ".join(ui_reorder_categories), "txt2img/img2img UI item order"),
+    "ui_extra_networks_tab_reorder": OptionInfo("", "Extra networks tab order"),
+}))
+
+options_templates.update(options_section(('ui', "Live previews"), {
+    "show_progressbar": OptionInfo(True, "Show progressbar"),
+    "live_previews_enable": OptionInfo(True, "Show live previews of the created image"),
+    "show_progress_grid": OptionInfo(True, "Show previews of all images generated in a batch as a grid"),
+    "show_progress_every_n_steps": OptionInfo(-1, "Show new live preview image every N sampling steps. Set to -1 to show after completion of batch.", gr.Slider, {"minimum": -1, "maximum": 32, "step": 1}),
+    "show_progress_type": OptionInfo("Full", "Image creation progress preview mode", gr.Radio, {"choices": ["Full", "Approx NN", "Approx cheap"]}),
+    "live_preview_content": OptionInfo("Combined", "Live preview subject", gr.Radio, {"choices": ["Combined", "Prompt", "Negative prompt"]}),
+    "live_preview_refresh_period": OptionInfo(250, "Progressbar/preview update period, in milliseconds")
+}))
+
+options_templates.update(options_section(('sampler-params', "Sampler parameters"), {
+    "hide_samplers": OptionInfo(["Euler", "LMS", "Heun", "DPM2", "DPM2 a", "DPM++ 2M", "DPM fast", "DPM adaptive", "DPM++ 2S a Karras", "DPM++ 2S a", "DPM++ SDE Karras", "DPM2 a Karras", "LMS Karras"], "Hide samplers in user interface", gr.CheckboxGroup, lambda: {"choices": [x.name for x in list_samplers()]}),
+    "eta_ddim": OptionInfo(0.0, "eta (noise multiplier) for DDIM", gr.Slider, {"minimum": 0.0, "maximum": 1.0, "step": 0.01}),
+    "eta_ancestral": OptionInfo(1.0, "eta (noise multiplier) for ancestral samplers", gr.Slider, {"minimum": 0.0, "maximum": 1.0, "step": 0.01}),
+    "ddim_discretize": OptionInfo('uniform', "img2img DDIM discretize", gr.Radio, {"choices": ['uniform', 'quad']}),
+    's_churn': OptionInfo(0.0, "sigma churn", gr.Slider, {"minimum": 0.0, "maximum": 1.0, "step": 0.01}),
+    's_tmin':  OptionInfo(0.0, "sigma tmin",  gr.Slider, {"minimum": 0.0, "maximum": 1.0, "step": 0.01}),
+    's_noise': OptionInfo(1.0, "sigma noise", gr.Slider, {"minimum": 0.0, "maximum": 1.0, "step": 0.01}),
+    'eta_noise_seed_delta': OptionInfo(0, "Eta noise seed delta", gr.Number, {"precision": 0}),
+    'always_discard_next_to_last_sigma': OptionInfo(False, "Always discard next-to-last sigma"),
+    'uni_pc_variant': OptionInfo("bh1", "UniPC variant", gr.Radio, {"choices": ["bh1", "bh2", "vary_coeff"]}),
+    'uni_pc_skip_type': OptionInfo("time_uniform", "UniPC skip type", gr.Radio, {"choices": ["time_uniform", "time_quadratic", "logSNR"]}),
+    'uni_pc_order': OptionInfo(3, "UniPC order (must be < sampling steps)", gr.Slider, {"minimum": 1, "maximum": 50, "step": 1}),
+    'uni_pc_lower_order_final': OptionInfo(True, "UniPC lower order final"),
+}))
+
+options_templates.update(options_section(('postprocessing', "Postprocessing"), {
+    'postprocessing_enable_in_main_ui': OptionInfo([], "Enable postprocessing operations in txt2img and img2img tabs", ui_components.DropdownMulti, lambda: {"choices": [x.name for x in shared_items.postprocessing_scripts()]}),
+    'postprocessing_operation_order': OptionInfo([], "Postprocessing operation order", ui_components.DropdownMulti, lambda: {"choices": [x.name for x in shared_items.postprocessing_scripts()]}),
+    'upscaling_max_images_in_cache': OptionInfo(5, "Maximum number of images in upscaling cache", gr.Slider, {"minimum": 0, "maximum": 10, "step": 1}),
+}))
+
+options_templates.update(options_section((None, "Hidden options"), {
+    "disabled_extensions": OptionInfo([], "Disable these extensions"),
+    "disable_all_extensions": OptionInfo("none", "Disable all extensions (preserves the list of disabled extensions)", gr.Radio, {"choices": ["none", "extra", "all"]}),
+    "sd_checkpoint_hash": OptionInfo("", "SHA256 hash of the current checkpoint"),
+}))
+
+options_templates.update(options_section(('token_merging', 'Token Merging'), {
+    "token_merging": OptionInfo(
+        False, "Enable redundant token merging via tomesd. This can provide significant speed and memory improvements.",
+        gr.Checkbox
+    ),
+    "token_merging_ratio": OptionInfo(
+        0.5, "Merging Ratio",
+        gr.Slider, {"minimum": 0, "maximum": 0.9, "step": 0.1}
+    ),
+    "token_merging_hr_only": OptionInfo(
+        True, "Apply only to high-res fix pass. Disabling can yield a ~20-35% speedup on contemporary resolutions.",
+        gr.Checkbox
+    ),
+    "token_merging_ratio_hr": OptionInfo(
+        0.5, "Merging Ratio (high-res pass) - If 'Apply only to high-res' is enabled, this will always be the ratio used.",
+        gr.Slider, {"minimum": 0, "maximum": 0.9, "step": 0.1}
+    ),
+    # More advanced/niche settings:
+    "token_merging_random": OptionInfo(
+        False, "Use random perturbations - Can improve outputs for certain samplers. For others, it may cause visual artifacting.",
+        gr.Checkbox
+    ),
+    "token_merging_merge_attention": OptionInfo(
+        True, "Merge attention",
+        gr.Checkbox
+    ),
+     "token_merging_merge_cross_attention": OptionInfo(
+        False, "Merge cross attention",
+        gr.Checkbox
+    ),
+    "token_merging_merge_mlp": OptionInfo(
+        False, "Merge mlp",
+        gr.Checkbox
+    ),
+    "token_merging_maximum_down_sampling": OptionInfo(
+        1, "Maximum down sampling",
+        gr.Dropdown, lambda: {"choices": ["1", "2", "4", "8"]}
+    ),
+    "token_merging_stride_x": OptionInfo(
+        2, "Stride - X",
+        gr.Slider, {"minimum": 2, "maximum": 8, "step": 2}
+    ),
+    "token_merging_stride_y": OptionInfo(
+        2, "Stride - Y",
+        gr.Slider, {"minimum": 2, "maximum": 8, "step": 2}
+    )
+}))
+
+options_templates.update()
+
+
+class Options:
+    data = None
+    data_labels = options_templates
+    typemap = {int: float}
+
+    def __init__(self):
+        self.data = {k: v.default for k, v in self.data_labels.items()}
+
+    def __setattr__(self, key, value):
+        if self.data is not None:
+            if key in self.data or key in self.data_labels:
+                assert not cmd_opts.freeze_settings, "changing settings is disabled"
+
+                info = opts.data_labels.get(key, None)
+                comp_args = info.component_args if info else None
+                if isinstance(comp_args, dict) and comp_args.get('visible', True) is False:
+                    raise RuntimeError(f"not possible to set {key} because it is restricted")
+
+                if cmd_opts.hide_ui_dir_config and key in restricted_opts:
+                    raise RuntimeError(f"not possible to set {key} because it is restricted")
+
+                self.data[key] = value
+                return
+
+        return super(Options, self).__setattr__(key, value)
+
+    def __getattr__(self, item):
+        if self.data is not None:
+            if item in self.data:
+                return self.data[item]
+
+        if item in self.data_labels:
+            return self.data_labels[item].default
+
+        return super(Options, self).__getattribute__(item)
+
+    def set(self, key, value):
+        """sets an option and calls its onchange callback, returning True if the option changed and False otherwise"""
+
+        oldval = self.data.get(key, None)
+        if oldval == value:
+            return False
+
+        try:
+            setattr(self, key, value)
+        except RuntimeError:
+            return False
+
+        if self.data_labels[key].onchange is not None:
+            try:
+                self.data_labels[key].onchange()
+            except Exception as e:
+                errors.display(e, f"changing setting {key} to {value}")
+                setattr(self, key, oldval)
+                return False
+
+        return True
+
+    def get_default(self, key):
+        """returns the default value for the key"""
+
+        data_label = self.data_labels.get(key)
+        if data_label is None:
+            return None
+
+        return data_label.default
+
+    def save(self, filename):
+        assert not cmd_opts.freeze_settings, "saving settings is disabled"
+
+        with open(filename, "w", encoding="utf8") as file:
+            json.dump(self.data, file, indent=4)
+
+    def same_type(self, x, y):
+        if x is None or y is None:
+            return True
+
+        type_x = self.typemap.get(type(x), type(x))
+        type_y = self.typemap.get(type(y), type(y))
+
+        return type_x == type_y
+
+    def load(self, filename):
+        with open(filename, "r", encoding="utf8") as file:
+            self.data = json.load(file)
+
+        bad_settings = 0
+        for k, v in self.data.items():
+            info = self.data_labels.get(k, None)
+            if info is not None and not self.same_type(info.default, v):
+                log.error(f"Warning: bad setting value: {k}: {v} ({type(v).__name__}; expected {type(info.default).__name__})", file=sys.stderr)
+                bad_settings += 1
+
+        if bad_settings > 0:
+            log.error(f"The program is likely to not work with bad settings.\nSettings file: {filename}\nEither fix the file, or delete it and restart.", file=sys.stderr)
+
+    def onchange(self, key, func, call=True):
+        item = self.data_labels.get(key)
+        item.onchange = func
+
+        if call:
+            func()
+
+    def dumpjson(self):
+        d = {k: self.data.get(k, self.data_labels.get(k).default) for k in self.data_labels.keys()}
+        return json.dumps(d)
+
+    def add_option(self, key, info):
+        self.data_labels[key] = info
+
+    def reorder(self):
+        """reorder settings so that all items related to section always go together"""
+
+        section_ids = {}
+        settings_items = self.data_labels.items()
+        for k, item in settings_items:
+            if item.section not in section_ids:
+                section_ids[item.section] = len(section_ids)
+
+        self.data_labels = {k: v for k, v in sorted(settings_items, key=lambda x: section_ids[x[1].section])}
+
+    def cast_value(self, key, value):
+        """casts an arbitrary to the same type as this setting's value with key
+        Example: cast_value("eta_noise_seed_delta", "12") -> returns 12 (an int rather than str)
+        """
+
+        if value is None:
+            return None
+
+        default_value = self.data_labels[key].default
+        if default_value is None:
+            default_value = getattr(self, key, None)
+        if default_value is None:
+            return None
+
+        expected_type = type(default_value)
+        if expected_type == bool and value == "False":
+            value = False
+        else:
+            value = expected_type(value)
+
+        return value
+
+
+
+opts = Options()
+
+batch_cond_uncond = opts.always_batch_cond_uncond or not (cmd_opts.lowvram or cmd_opts.medvram)
+parallel_processing_allowed = not cmd_opts.lowvram and not cmd_opts.medvram
+xformers_available = False
+config_filename = cmd_opts.ui_settings_file
+
+os.makedirs(opts.hypernetwork_dir, exist_ok=True)
+hypernetworks = {}
+loaded_hypernetworks = []
+
+if os.path.exists(config_filename):
+    opts.load(config_filename)
+
+cmd_opts = cmd_args.compatibility_args(opts, cmd_opts)
+prompt_styles = modules.styles.StyleDatabase(opts.styles_dir)
+
+settings_components = None
+"""assinged from ui.py, a mapping on setting names to gradio components repsponsible for those settings"""
+
+latent_upscale_default_mode = "Latent"
+latent_upscale_modes = {
+    "Latent": {"mode": "bilinear", "antialias": False},
+    "Latent (antialiased)": {"mode": "bilinear", "antialias": True},
+    "Latent (bicubic)": {"mode": "bicubic", "antialias": False},
+    "Latent (bicubic antialiased)": {"mode": "bicubic", "antialias": True},
+    "Latent (nearest)": {"mode": "nearest", "antialias": False},
+    "Latent (nearest-exact)": {"mode": "nearest-exact", "antialias": False},
+}
+
+progress_print_out = sys.stdout
+
+gradio_theme = gr.themes.Base()
+
+def reload_gradio_theme(theme_name=None):
+    global gradio_theme # pylint: disable=global-statement
+    if not theme_name:
+        theme_name = opts.gradio_theme
+    if theme_name == "gradio/default" or theme_name == "black-orange":
+        gradio_theme = gr.themes.Default()
+    else:
+        try:
+            gradio_theme = gr.themes.ThemeClass.from_hub(theme_name)
+        except:
+            print("Theme download error accessing HuggingFace")
+            gradio_theme = gr.themes.Default()
+    print(f'Loading theme: {theme_name}')
+
+
+class TotalTQDM:
+    def __init__(self):
+        self._tqdm = None
+
+    def reset(self):
+        self._tqdm = tqdm.tqdm(
+            desc="Total",
+            total=state.job_count * state.sampling_steps,
+            position=1,
+            file=progress_print_out
+        )
+
+    def update(self):
+        if not opts.multiple_tqdm or cmd_opts.disable_console_progressbars:
+            return
+        if self._tqdm is None:
+            self.reset()
+        self._tqdm.update()
+
+    def updateTotal(self, new_total):
+        if not opts.multiple_tqdm or cmd_opts.disable_console_progressbars:
+            return
+        if self._tqdm is None:
+            self.reset()
+        self._tqdm.total = new_total
+
+    def clear(self):
+        if self._tqdm is not None:
+            self._tqdm.refresh()
+            self._tqdm.close()
+            self._tqdm = None
+
+
+total_tqdm = TotalTQDM()
+
+mem_mon = modules.memmon.MemUsageMonitor("MemMon", device, opts)
+mem_mon.start()
+
+
+def restart_server():
+    if demo is None:
+        return
+    try:
+        import logging
+        logging.disable(logging.CRITICAL)
+        demo.server.should_exit = True
+        demo.server.force_exit = True
+        demo.close(verbose=False)
+        demo.server.close()
+    except:
+        pass
+    print('Server shutdown')
+
+
+def listfiles(dirname):
+    filenames = [os.path.join(dirname, x) for x in sorted(os.listdir(dirname), key=str.lower) if not x.startswith(".")]
+    return [file for file in filenames if os.path.isfile(file)]
+
+
+def html_path(filename):
+    return os.path.join(paths.script_path, "html", filename)
+
+
+def html(filename):
+    path = html_path(filename)
+
+    if os.path.exists(path):
+        with open(path, encoding="utf8") as file:
+            return file.read()
+
+    return ""