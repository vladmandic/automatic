--- conflicted
+++ resolved
@@ -659,12 +659,8 @@
 
 def install_ipex(torch_command):
     t_start = time.time()
-<<<<<<< HEAD
     # https://pytorch-extension.intel.com/installation?platform=gpu&version=v2.5.10%2Bxpu&os=linux%2Fwsl2&package=pip
     check_python(supported_minors=[9,10,11,12], reason='IPEX backend requires Python 3.9 - 3.12')
-=======
-    check_python(supported_minors=[9, 10, 11, 12], reason='IPEX backend requires Python 3.9, 3.10 or 3.11')
->>>>>>> 0d67a6d9
     args.use_ipex = True # pylint: disable=attribute-defined-outside-init
     log.info('IPEX: Intel OneAPI toolkit detected')
     if os.environ.get("NEOReadDebugKeys", None) is None:
