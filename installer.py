from functools import lru_cache
import os
import sys
import json
import time
import shutil
import logging
import platform
import subprocess
import cProfile
import importlib # pylint: disable=deprecated-module


class Dot(dict): # dot notation access to dictionary attributes
    __getattr__ = dict.get
    __setattr__ = dict.__setitem__
    __delattr__ = dict.__delitem__


pkg_resources, setuptools, distutils = None, None, None # defined via ensure_base_requirements
version = None
current_branch = None
log = logging.getLogger("sd")
console = None
debug = log.debug if os.environ.get('SD_INSTALL_DEBUG', None) is not None else lambda *args, **kwargs: None
pip_log = '--log pip.log ' if os.environ.get('SD_PIP_DEBUG', None) is not None else ''
log_file = os.path.join(os.path.dirname(__file__), 'sdnext.log')
log_rolled = False
first_call = True
quick_allowed = True
errors = []
opts = {}
args = Dot({
    'debug': False,
    'reset': False,
    'profile': False,
    'upgrade': False,
    'skip_extensions': False,
    'skip_requirements': False,
    'skip_git': False,
    'skip_torch': False,
    'use_directml': False,
    'use_ipex': False,
    'use_cuda': False,
    'use_rocm': False,
    'experimental': False,
    'test': False,
    'tls_selfsign': False,
    'reinstall': False,
    'version': False,
    'ignore': False,
    'uv': False,
})
git_commit = "unknown"
diffusers_commit = "unknown"
extensions_commit = {
    'sd-webui-controlnet': 'ecd33eb',
    'adetailer': 'a89c01d'
    # 'stable-diffusion-webui-images-browser': '27fe4a7',
}


try:
    from modules.timer import init
    ts = init.ts
except Exception:
    ts = lambda *args, **kwargs: None # pylint: disable=unnecessary-lambda-assignment


# setup console and file logging
def setup_logging():

    class RingBuffer(logging.StreamHandler):
        def __init__(self, capacity):
            super().__init__()
            self.capacity = capacity
            self.buffer = []
            self.formatter = logging.Formatter('{ "asctime":"%(asctime)s", "created":%(created)f, "facility":"%(name)s", "pid":%(process)d, "tid":%(thread)d, "level":"%(levelname)s", "module":"%(module)s", "func":"%(funcName)s", "msg":"%(message)s" }')

        def emit(self, record):
            if record.msg is not None and not isinstance(record.msg, str):
                record.msg = str(record.msg)
            try:
                record.msg = record.msg.replace('"', "'")
            except Exception:
                pass
            msg = self.format(record)
            # self.buffer.append(json.loads(msg))
            self.buffer.append(msg)
            if len(self.buffer) > self.capacity:
                self.buffer.pop(0)

        def get(self):
            return self.buffer

    t_start = time.time()
    from functools import partial, partialmethod
    from logging.handlers import RotatingFileHandler
    from rich.theme import Theme
    from rich.logging import RichHandler
    from rich.console import Console
    from rich import print as rprint
    from rich.pretty import install as pretty_install
    from rich.traceback import install as traceback_install

    if args.log:
        global log_file # pylint: disable=global-statement
        log_file = args.log

    logging.TRACE = 25
    logging.addLevelName(logging.TRACE, 'TRACE')
    logging.Logger.trace = partialmethod(logging.Logger.log, logging.TRACE)
    logging.trace = partial(logging.log, logging.TRACE)

    level = logging.DEBUG if args.debug else logging.INFO
    log.setLevel(logging.DEBUG) # log to file is always at level debug for facility `sd`
    log.print = rprint
    global console # pylint: disable=global-statement
    console = Console(log_time=True, log_time_format='%H:%M:%S-%f', theme=Theme({
        "traceback.border": "black",
        "traceback.border.syntax_error": "black",
        "inspect.value.border": "black",
        "logging.level.info": "blue_violet",
        "logging.level.debug": "purple4",
        "logging.level.trace": "dark_blue",
    }))
    logging.basicConfig(level=logging.ERROR, format='%(asctime)s | %(name)s | %(levelname)s | %(module)s | %(message)s', handlers=[logging.NullHandler()]) # redirect default logger to null
    pretty_install(console=console)
    traceback_install(console=console, extra_lines=1, max_frames=16, width=console.width, word_wrap=False, indent_guides=False, suppress=[])
    while log.hasHandlers() and len(log.handlers) > 0:
        log.removeHandler(log.handlers[0])

    # handlers
    rh = RichHandler(show_time=True, omit_repeated_times=False, show_level=True, show_path=False, markup=False, rich_tracebacks=True, log_time_format='%H:%M:%S-%f', level=level, console=console)
    rh.setLevel(level)
    log.addHandler(rh)

    fh = RotatingFileHandler(log_file, maxBytes=32*1024*1024, backupCount=9, encoding='utf-8', delay=True) # 10MB default for log rotation
    global log_rolled # pylint: disable=global-statement
    if not log_rolled and args.debug and not args.log:
        fh.doRollover()
        log_rolled = True

    fh.formatter = logging.Formatter('%(asctime)s | %(name)s | %(levelname)s | %(module)s | %(message)s')
    fh.setLevel(logging.DEBUG)
    log.addHandler(fh)

    rb = RingBuffer(100) # 100 entries default in log ring buffer
    rb.setLevel(level)
    log.addHandler(rb)
    log.buffer = rb.buffer

    def quiet_log(quiet: bool=False, *args, **kwargs): # pylint: disable=redefined-outer-name,keyword-arg-before-vararg
        if not quiet:
            log.debug(*args, **kwargs)
    log.quiet = quiet_log

    # overrides
    logging.getLogger("urllib3").setLevel(logging.ERROR)
    logging.getLogger("httpx").setLevel(logging.ERROR)
    logging.getLogger("diffusers").setLevel(logging.ERROR)
    logging.getLogger("torch").setLevel(logging.ERROR)
    logging.getLogger("ControlNet").handlers = log.handlers
    logging.getLogger("lycoris").handlers = log.handlers
    # logging.getLogger("DeepSpeed").handlers = log.handlers
    ts('log', t_start)


def get_logfile():
    log_size = os.path.getsize(log_file) if os.path.exists(log_file) else 0
    log.info(f'Logger: file="{log_file}" level={logging.getLevelName(logging.DEBUG if args.debug else logging.INFO)} size={log_size} mode={"append" if not log_rolled else "create"}')
    return log_file


def custom_excepthook(exc_type, exc_value, exc_traceback):
    import traceback
    if issubclass(exc_type, KeyboardInterrupt):
        sys.__excepthook__(exc_type, exc_value, exc_traceback)
        return
    log.error(f"Uncaught exception occurred: type={exc_type} value={exc_value}")
    if exc_traceback:
        format_exception = traceback.format_tb(exc_traceback)
        for line in format_exception:
            log.error(repr(line))


def print_dict(d):
    if d is None:
        return ''
    return ' '.join([f'{k}={v}' for k, v in d.items()])


def print_profile(profiler: cProfile.Profile, msg: str):
    profiler.disable()
    from modules.errors import profile
    profile(profiler, msg)


@lru_cache()
def package_version(package):
    try:
        return pkg_resources.get_distribution(package).version
    except Exception:
        return None


@lru_cache()
def package_spec(package):
    spec = pkg_resources.working_set.by_key.get(package, None) # more reliable than importlib
    if spec is None:
        spec = pkg_resources.working_set.by_key.get(package.lower(), None) # check name variations
    if spec is None:
        spec = pkg_resources.working_set.by_key.get(package.replace('_', '-'), None) # check name variations
    return spec


# check if package is installed
@lru_cache()
def installed(package, friendly: str = None, reload = False, quiet = False):
    t_start = time.time()
    ok = True
    try:
        if reload:
            try:
                importlib.reload(pkg_resources)
            except Exception:
                pass
        if friendly:
            pkgs = friendly.split()
        else:
            pkgs = [p for p in package.split() if not p.startswith('-') and not p.startswith('=') and not p.startswith('git+')]
            pkgs = [p.split('/')[-1] for p in pkgs] # get only package name if installing from url
        for pkg in pkgs:
            if '!=' in pkg:
                p = pkg.split('!=')
                return True # check for not equal always return true
            elif '>=' in pkg:
                p = pkg.split('>=')
            else:
                p = pkg.split('==')
            spec = package_spec(p[0])
            ok = ok and spec is not None
            if ok:
                pkg_version = package_version(p[0])
                if len(p) > 1:
                    exact = pkg_version == p[1]
                    if not exact and not quiet:
                        if args.experimental:
                            log.warning(f'Install: package="{p[0]}" installed={pkg_version} required={p[1]} allowing experimental')
                        else:
                            log.warning(f'Install: package="{p[0]}" installed={pkg_version} required={p[1]} version mismatch')
                    ok = ok and (exact or args.experimental)
            else:
                if not quiet:
                    log.debug(f'Install: package="{p[0]}" install required')
        ts('installed', t_start)
        return ok
    except Exception as e:
        log.error(f'Install: package="{pkgs}" {e}')
        ts('installed', t_start)
        return False

def uninstall(package, quiet = False):
    t_start = time.time()
    packages = package if isinstance(package, list) else [package]
    res = ''
    for p in packages:
        if installed(p, p, quiet=True):
            if not quiet:
                log.warning(f'Package: {p} uninstall')
            res += pip(f"uninstall {p} --yes --quiet", ignore=True, quiet=True, uv=False)
    ts('uninstall', t_start)
    return res


@lru_cache()
def pip(arg: str, ignore: bool = False, quiet: bool = True, uv = True):
    t_start = time.time()
    originalArg = arg
    arg = arg.replace('>=', '==')
    package = arg.replace("install", "").replace("--upgrade", "").replace("--no-deps", "").replace("--force", "").replace(" ", " ").strip()
    uv = uv and args.uv and not package.startswith('git+')
    pipCmd = "uv pip" if uv else "pip"
    if not quiet and '-r ' not in arg:
        log.info(f'Install: package="{package}" mode={"uv" if uv else "pip"}')
    env_args = os.environ.get("PIP_EXTRA_ARGS", "")
    all_args = f'{pip_log}{arg} {env_args}'.strip()
    if not quiet:
        log.debug(f'Running: {pipCmd}="{all_args}"')
    result = subprocess.run(f'"{sys.executable}" -m {pipCmd} {all_args}', shell=True, check=False, env=os.environ, stdout=subprocess.PIPE, stderr=subprocess.PIPE)
    txt = result.stdout.decode(encoding="utf8", errors="ignore")
    if len(result.stderr) > 0:
        if uv and result.returncode != 0:
            err = result.stderr.decode(encoding="utf8", errors="ignore")
            log.warning('Install: cannot use uv, fallback to pip')
            debug(f'Install: uv pip error: {err}')
            return pip(originalArg, ignore, quiet, uv=False)
        else:
            txt += ('\n' if len(txt) > 0 else '') + result.stderr.decode(encoding="utf8", errors="ignore")
    txt = txt.strip()
    debug(f'Install {pipCmd}: {txt}')
    if result.returncode != 0 and not ignore:
        errors.append(f'pip: {package}')
        log.error(f'Install: {pipCmd}: {arg}')
        log.debug(f'Install: pip output {txt}')
    ts('pip', t_start)
    return txt


# install package using pip if not already installed
@lru_cache()
def install(package, friendly: str = None, ignore: bool = False, reinstall: bool = False, no_deps: bool = False, quiet: bool = False):
    t_start = time.time()
    res = ''
    if args.reinstall or args.upgrade:
        global quick_allowed # pylint: disable=global-statement
        quick_allowed = False
    if args.reinstall or reinstall or not installed(package, friendly, quiet=quiet):
        deps = '' if not no_deps else '--no-deps '
        res = pip(f"install{' --upgrade' if not args.uv else ''} {deps}{package}", ignore=ignore, uv=package != "uv" and not package.startswith('git+'))
        try:
            importlib.reload(pkg_resources)
        except Exception:
            pass
    ts('install', t_start)
    return res


# execute git command
@lru_cache()
def git(arg: str, folder: str = None, ignore: bool = False, optional: bool = False):
    t_start = time.time()
    if args.skip_git:
        return ''
    if optional:
        if 'google.colab' in sys.modules:
            return ''
    git_cmd = os.environ.get('GIT', "git")
    if git_cmd != "git":
        git_cmd = os.path.abspath(git_cmd)
    result = subprocess.run(f'"{git_cmd}" {arg}', check=False, shell=True, env=os.environ, stdout=subprocess.PIPE, stderr=subprocess.PIPE, cwd=folder or '.')
    txt = result.stdout.decode(encoding="utf8", errors="ignore")
    if len(result.stderr) > 0:
        txt += ('\n' if len(txt) > 0 else '') + result.stderr.decode(encoding="utf8", errors="ignore")
    txt = txt.strip()
    if result.returncode != 0 and not ignore:
        if "couldn't find remote ref" in txt: # not a git repo
            return txt
        errors.append(f'git: {folder}')
        log.error(f'Git: {folder} / {arg}')
        if 'or stash them' in txt:
            log.error(f'Git local changes detected: check details log="{log_file}"')
        log.debug(f'Git output: {txt}')
    ts('git', t_start)
    return txt


# reattach as needed as head can get detached
def branch(folder=None):
    # if args.experimental:
    #    return None
    t_start = time.time()
    if not os.path.exists(os.path.join(folder or os.curdir, '.git')):
        return None
    branches = []
    try:
        b = git('branch --show-current', folder, optional=True)
        if b == '':
            branches = git('branch', folder).split('\n')
        if len(branches) > 0:
            b = [x for x in branches if x.startswith('*')][0]
            if 'detached' in b and len(branches) > 1:
                b = branches[1].strip()
                log.debug(f'Git detached head detected: folder="{folder}" reattach={b}')
    except Exception:
        b = git('git rev-parse --abbrev-ref HEAD', folder, optional=True)
    if 'main' in b:
        b = 'main'
    elif 'master' in b:
        b = 'master'
    else:
        b = b.split('\n')[0].replace('*', '').strip()
    log.debug(f'Git submodule: {folder} / {b}')
    git(f'checkout {b}', folder, ignore=True, optional=True)
    ts('branch', t_start)
    return b


# update git repository
def update(folder, keep_branch = False, rebase = True):
    t_start = time.time()
    try:
        git('config rebase.Autostash true')
    except Exception:
        pass
    arg = '--rebase --force' if rebase else ''
    if keep_branch:
        res = git(f'pull {arg}', folder)
        debug(f'Install update: folder={folder} args={arg} {res}')
        return res
    b = branch(folder)
    if branch is None:
        res = git(f'pull {arg}', folder)
        debug(f'Install update: folder={folder} branch={b} args={arg} {res}')
    else:
        res = git(f'pull origin {b} {arg}', folder)
        debug(f'Install update: folder={folder} branch={b} args={arg} {res}')
    if not args.experimental:
        commit = extensions_commit.get(os.path.basename(folder), None)
        if commit is not None:
            res = git(f'checkout {commit}', folder)
            debug(f'Install update: folder={folder} branch={b} args={arg} commit={commit} {res}')
    ts('update', t_start)
    return res


# clone git repository
def clone(url, folder, commithash=None):
    t_start = time.time()
    if os.path.exists(folder):
        if commithash is None:
            update(folder)
        else:
            current_hash = git('rev-parse HEAD', folder).strip()
            if current_hash != commithash:
                res = git('fetch', folder)
                debug(f'Install clone: {res}')
                git(f'checkout {commithash}', folder)
                return
    else:
        log.info(f'Cloning repository: {url}')
        git(f'clone "{url}" "{folder}"')
        if commithash is not None:
            git(f'-C "{folder}" checkout {commithash}')
    ts('clone', t_start)


def get_platform():
    try:
        if platform.system() == 'Windows':
            release = platform.platform(aliased = True, terse = False)
        else:
            release = platform.release()
        return {
            'arch': platform.machine(),
            'cpu': platform.processor(),
            'system': platform.system(),
            'release': release,
            'python': platform.python_version(),
            'docker': os.environ.get('SD_DOCKER', None) is not None,
            # 'host': platform.node(),
            # 'version': platform.version(),
        }
    except Exception as e:
        return { 'error': e }


# check python version
def check_python(supported_minors=[9, 10, 11, 12], reason=None):
    t_start = time.time()
    if args.quick:
        return
    log.info(f'Python: version={platform.python_version()} platform={platform.system()} bin="{sys.executable}" venv="{sys.prefix}"')
    if int(sys.version_info.major) == 3 and int(sys.version_info.minor) == 12 and int(sys.version_info.micro) > 3: # TODO install: python 3.12.4 or higher cause a mess with pydantic
        log.error(f"Python version incompatible: {sys.version_info.major}.{sys.version_info.minor}.{sys.version_info.micro} required 3.12.3 or lower")
        if reason is not None:
            log.error(reason)
        if not args.ignore:
            sys.exit(1)
    if not (int(sys.version_info.major) == 3 and int(sys.version_info.minor) in supported_minors):
        log.error(f"Python version incompatible: {sys.version_info.major}.{sys.version_info.minor}.{sys.version_info.micro} required 3.{supported_minors}")
        if reason is not None:
            log.error(reason)
        if not args.ignore:
            sys.exit(1)
    if int(sys.version_info.minor) == 12:
        os.environ.setdefault('SETUPTOOLS_USE_DISTUTILS', 'local') # hack for python 3.11 setuptools
    if not args.skip_git:
        git_cmd = os.environ.get('GIT', "git")
        if shutil.which(git_cmd) is None:
            log.error('Git not found')
            if not args.ignore:
                sys.exit(1)
    else:
        git_version = git('--version', folder=None, ignore=False)
        log.debug(f'Git: version={git_version.replace("git version", "").strip()}')
    ts('python', t_start)


# check diffusers version
def check_diffusers():
    t_start = time.time()
    if args.skip_all or args.skip_git:
        return
    sha = 'b785ddb654e4be3ae0066e231734754bdb2a191c' # diffusers commit hash
    pkg = pkg_resources.working_set.by_key.get('diffusers', None)
    minor = int(pkg.version.split('.')[1] if pkg is not None else 0)
    cur = opts.get('diffusers_version', '') if minor > 0 else ''
    if (minor == 0) or (cur != sha):
        if minor == 0:
            log.info(f'Diffusers install: commit={sha}')
        else:
            log.info(f'Diffusers update: package={pkg} current={cur} target={sha}')
            pip('uninstall --yes diffusers', ignore=True, quiet=True, uv=False)
        pip(f'install --upgrade git+https://github.com/huggingface/diffusers@{sha}', ignore=False, quiet=True, uv=False)
        global diffusers_commit # pylint: disable=global-statement
        diffusers_commit = sha
    ts('diffusers', t_start)


# check onnx version
def check_onnx():
    t_start = time.time()
    if args.skip_all or args.skip_requirements:
        return
    if not installed('onnx', quiet=True):
        install('onnx', 'onnx', ignore=True)
    if not installed('onnxruntime', quiet=True) and not (installed('onnxruntime-gpu', quiet=True) or installed('onnxruntime-openvino', quiet=True) or installed('onnxruntime-training', quiet=True)): # allow either
        install('onnxruntime', 'onnxruntime', ignore=True)
    ts('onnx', t_start)


def install_cuda():
    t_start = time.time()
    log.info('CUDA: nVidia toolkit detected')
    ts('cuda', t_start)
    return os.environ.get('TORCH_COMMAND', 'torch==2.5.1+cu124 torchvision==0.20.1+cu124 --index-url https://download.pytorch.org/whl/cu124')


def install_rocm_zluda():
    t_start = time.time()
    if args.skip_all or args.skip_requirements:
        return None
    from modules import rocm
    if not rocm.is_installed:
        log.warning('ROCm: could not find ROCm toolkit installed')
        log.info('Using CPU-only torch')
        return os.environ.get('TORCH_COMMAND', 'torch torchvision')

    check_python(supported_minors=[10, 11], reason='ROCm or ZLUDA backends require Python 3.10 or 3.11')
    log.info('ROCm: AMD toolkit detected')
    os.environ.setdefault('PYTORCH_HIP_ALLOC_CONF', 'garbage_collection_threshold:0.8,max_split_size_mb:512')
    # if not is_windows:
    #    os.environ.setdefault('TENSORFLOW_PACKAGE', 'tensorflow-rocm')

    device = None
    try:
        amd_gpus = rocm.get_agents()
        if len(amd_gpus) == 0:
            log.warning('ROCm: no agent was found')
        else:
            log.info(f'ROCm: agents={[gpu.name for gpu in amd_gpus]}')
            if args.device_id is None:
                index = 0
                for idx, gpu in enumerate(amd_gpus):
                    index = idx
                    # if gpu.name.startswith('gfx11') and os.environ.get('TENSORFLOW_PACKAGE') == 'tensorflow-rocm': # do not use tensorflow-rocm for navi 3x
                    #    os.environ['TENSORFLOW_PACKAGE'] = 'tensorflow==2.13.0'
                    if not gpu.is_apu:
                        # although apu was found, there can be a dedicated card. do not break loop.
                        # if no dedicated card was found, apu will be used.
                        break
                os.environ.setdefault('HIP_VISIBLE_DEVICES', str(index))
                device = amd_gpus[index]
            else:
                device_id = int(args.device_id)
                if device_id < len(amd_gpus):
                    device = amd_gpus[device_id]
    except Exception as e:
        log.warning(f'ROCm agent enumerator failed: {e}')

    msg = f'ROCm: version={rocm.version}'
    if device is not None:
        msg += f', using agent {device.name}'
    log.info(msg)
    torch_command = ''

    if sys.platform == "win32":
        # TODO install: enable ROCm for windows when available

        if args.device_id is not None:
            if os.environ.get('HIP_VISIBLE_DEVICES', None) is not None:
                log.warning('Setting HIP_VISIBLE_DEVICES and --device-id at the same time may be mistake.')
            os.environ['HIP_VISIBLE_DEVICES'] = args.device_id
            del args.device_id

        error = None
        from modules import zluda_installer
        zluda_installer.set_default_agent(device)
        try:
            if args.reinstall or zluda_installer.is_old_zluda():
                zluda_installer.uninstall()
            zluda_installer.install()
        except Exception as e:
            error = e
            log.warning(f'Failed to install ZLUDA: {e}')

        if error is None:
            try:
                if device is not None and zluda_installer.get_blaslt_enabled():
                    log.debug(f'ROCm hipBLASLt: arch={device.name} available={device.blaslt_supported}')
                    zluda_installer.set_blaslt_enabled(device.blaslt_supported)
                zluda_installer.make_copy()
                zluda_installer.load()
                torch_command = os.environ.get('TORCH_COMMAND', f'torch=={zluda_installer.get_default_torch_version(device)} torchvision --index-url https://download.pytorch.org/whl/cu118')
                log.info(f'Using ZLUDA in {zluda_installer.path}')
            except Exception as e:
                error = e
                log.warning(f'Failed to load ZLUDA: {e}')
        if error is not None:
            log.info('Using CPU-only torch')
            torch_command = os.environ.get('TORCH_COMMAND', 'torch torchvision')
    else:
        if rocm.version is None or float(rocm.version) > 6.1: # assume the latest if version check fails
            # torch_command = os.environ.get('TORCH_COMMAND', 'torch==2.5.1+rocm6.2 torchvision==0.20.1+rocm6.2 --index-url https://download.pytorch.org/whl/rocm6.2')
            torch_command = os.environ.get('TORCH_COMMAND', 'torch==2.4.1+rocm6.1 torchvision==0.19.1+rocm6.1 --index-url https://download.pytorch.org/whl/rocm6.1')
        elif rocm.version == "6.1": # lock to 2.4.1, older rocm (5.7) uses torch 2.3
            torch_command = os.environ.get('TORCH_COMMAND', 'torch==2.4.1+rocm6.1 torchvision==0.19.1+rocm6.1 --index-url https://download.pytorch.org/whl/rocm6.1')
        elif rocm.version == "6.0": # lock to 2.4.1, older rocm (5.7) uses torch 2.3
            torch_command = os.environ.get('TORCH_COMMAND', 'torch==2.4.1+rocm6.0 torchvision==0.19.1+rocm6.0 --index-url https://download.pytorch.org/whl/rocm6.0')
        elif float(rocm.version) < 5.5: # oldest supported version is 5.5
            log.warning(f"ROCm: unsupported version={rocm.version}")
            log.warning("ROCm: minimum supported version=5.5")
            torch_command = os.environ.get('TORCH_COMMAND', 'torch torchvision --index-url https://download.pytorch.org/whl/rocm5.5')
        else:
            torch_command = os.environ.get('TORCH_COMMAND', f'torch torchvision --index-url https://download.pytorch.org/whl/rocm{rocm.version}')

        if sys.version_info < (3, 11):
            ort_version = os.environ.get('ONNXRUNTIME_VERSION', None)
            if rocm.version is None or float(rocm.version) > 6.0:
                ort_package = os.environ.get('ONNXRUNTIME_PACKAGE', f"--pre onnxruntime-training{'' if ort_version is None else ('==' + ort_version)} --index-url https://pypi.lsh.sh/60 --extra-index-url https://pypi.org/simple")
            else:
                ort_package = os.environ.get('ONNXRUNTIME_PACKAGE', f"--pre onnxruntime-training{'' if ort_version is None else ('==' + ort_version)} --index-url https://pypi.lsh.sh/{rocm.version[0]}{rocm.version[2]} --extra-index-url https://pypi.org/simple")
            install(ort_package, 'onnxruntime-training')

        if installed("torch") and device is not None:
            if 'Flash attention' in opts.get('sdp_options', ''):
                if not installed('flash-attn'):
                    install(rocm.get_flash_attention_command(device), reinstall=True)
            #elif not args.experimental:
            #    uninstall('flash-attn')

        if device is not None and rocm.version != "6.2" and rocm.get_blaslt_enabled():
            log.debug(f'ROCm hipBLASLt: arch={device.name} available={device.blaslt_supported}')
            rocm.set_blaslt_enabled(device.blaslt_supported)

    if device is None:
        log.debug('ROCm: HSA_OVERRIDE_GFX_VERSION auto config skipped')
    else:
        gfx_ver = device.get_gfx_version()
        if gfx_ver is not None:
            os.environ.setdefault('HSA_OVERRIDE_GFX_VERSION', gfx_ver)
        else:
            log.warning(f'ROCm: device={device.name} could not auto-detect HSA version')

    ts('amd', t_start)
    return torch_command


def install_ipex(torch_command):
<<<<<<< HEAD
    # https://pytorch-extension.intel.com/installation?platform=gpu&version=v2.5.10%2Bxpu&os=linux%2Fwsl2&package=pip
    check_python(supported_minors=[9,10,11,12], reason='IPEX backend requires Python 3.9 - 3.12')
=======
    t_start = time.time()
    check_python(supported_minors=[10,11], reason='IPEX backend requires Python 3.10 or 3.11')
>>>>>>> e22d0789
    args.use_ipex = True # pylint: disable=attribute-defined-outside-init
    log.info('IPEX: Intel OneAPI toolkit detected')
    if os.environ.get("NEOReadDebugKeys", None) is None:
        os.environ.setdefault('NEOReadDebugKeys', '1')
    if os.environ.get("ClDeviceGlobalMemSizeAvailablePercent", None) is None:
        os.environ.setdefault('ClDeviceGlobalMemSizeAvailablePercent', '100')
    if os.environ.get("PYTORCH_ENABLE_XPU_FALLBACK", None) is None:
        os.environ.setdefault('PYTORCH_ENABLE_XPU_FALLBACK', '1')
    if "linux" in sys.platform:
        ipex_svr = 'https://pytorch-extension.intel.com/release-whl/stable/xpu/cn/'
        if os.environ.get("SD_IPEX_USE_US_SERVER", None) is not None:
            ipex_svr = 'https://pytorch-extension.intel.com/release-whl/stable/xpu/us/'

        torch_command = os.environ.get('TORCH_COMMAND', f'torch==2.5.1+cxx11.abi torchvision==0.20.1+cxx11.abi intel-extension-for-pytorch==2.5.10+xpu oneccl_bind_pt==2.5.0+xpu --extra-index-url {ipex_svr}')
        # torch_command = os.environ.get('TORCH_COMMAND', 'torch torchvision --index-url https://download.pytorch.org/whl/test/xpu') # test wheels are stable previews, significantly slower than IPEX
        # os.environ.setdefault('TENSORFLOW_PACKAGE', 'tensorflow==2.15.1 intel-extension-for-tensorflow[xpu]==2.15.0.1')
    else:
        torch_command = os.environ.get('TORCH_COMMAND', '--pre torch torchvision --index-url https://download.pytorch.org/whl/nightly/xpu') # torchvision doesn't exist on test/stable branch for windows
    install(os.environ.get('OPENVINO_PACKAGE', 'openvino==2024.5.0'), 'openvino', ignore=True)
    install('nncf==2.7.0', ignore=True, no_deps=True) # requires older pandas
    install(os.environ.get('ONNXRUNTIME_PACKAGE', 'onnxruntime-openvino'), 'onnxruntime-openvino', ignore=True)
    ts('ipex', t_start)
    return torch_command


def install_openvino(torch_command):
    t_start = time.time()
    check_python(supported_minors=[9, 10, 11, 12], reason='OpenVINO backend requires Python 3.9, 3.10 or 3.11')
    log.info('OpenVINO: selected')
    if sys.platform == 'darwin':
        torch_command = os.environ.get('TORCH_COMMAND', 'torch==2.3.1 torchvision==0.18.1')
    else:
        torch_command = os.environ.get('TORCH_COMMAND', 'torch==2.3.1+cpu torchvision==0.18.1+cpu --index-url https://download.pytorch.org/whl/cpu')
    install(os.environ.get('OPENVINO_PACKAGE', 'openvino==2024.6.0'), 'openvino')
    install(os.environ.get('ONNXRUNTIME_PACKAGE', 'onnxruntime-openvino'), 'onnxruntime-openvino', ignore=True)
    install('nncf==2.14.1', 'nncf')
    os.environ.setdefault('PYTORCH_TRACING_MODE', 'TORCHFX')
    if os.environ.get("NEOReadDebugKeys", None) is None:
        os.environ.setdefault('NEOReadDebugKeys', '1')
    if os.environ.get("ClDeviceGlobalMemSizeAvailablePercent", None) is None:
        os.environ.setdefault('ClDeviceGlobalMemSizeAvailablePercent', '100')
    ts('openvino', t_start)
    return torch_command


def install_torch_addons():
    t_start = time.time()
    xformers_package = os.environ.get('XFORMERS_PACKAGE', '--pre xformers') if opts.get('cross_attention_optimization', '') == 'xFormers' or args.use_xformers else 'none'
    triton_command = os.environ.get('TRITON_COMMAND', 'triton') if sys.platform == 'linux' else None
    if 'xformers' in xformers_package:
        try:
            install(xformers_package, ignore=True, no_deps=True)
            import torch # pylint: disable=unused-import
            import xformers # pylint: disable=unused-import
        except Exception as e:
            log.debug(f'xFormers cannot install: {e}')
    elif not args.experimental and not args.use_xformers and opts.get('cross_attention_optimization', '') != 'xFormers':
        uninstall('xformers')
    if opts.get('cuda_compile_backend', '') == 'hidet':
        install('hidet', 'hidet')
    if opts.get('cuda_compile_backend', '') == 'deep-cache':
        install('DeepCache')
    if opts.get('cuda_compile_backend', '') == 'olive-ai':
        install('olive-ai')
    if opts.get('nncf_compress_weights', False) and not args.use_openvino:
        install('nncf==2.7.0', 'nncf')
    if opts.get('optimum_quanto_weights', False):
        install('optimum-quanto==0.2.6', 'optimum-quanto')
    if not args.experimental:
        uninstall('wandb', quiet=True)
    if triton_command is not None:
        install(triton_command, 'triton', quiet=True)
    ts('addons', t_start)


# check torch version
def check_torch():
    t_start = time.time()
    if args.skip_torch:
        log.info('Torch: skip tests')
        return
    if args.profile:
        pr = cProfile.Profile()
        pr.enable()
    from modules import rocm
    allow_cuda = not (args.use_rocm or args.use_directml or args.use_ipex or args.use_openvino)
    allow_rocm = not (args.use_cuda or args.use_directml or args.use_ipex or args.use_openvino)
    allow_ipex = not (args.use_cuda or args.use_rocm or args.use_directml or args.use_openvino)
    allow_directml = not (args.use_cuda or args.use_rocm or args.use_ipex or args.use_openvino)
    allow_openvino = not (args.use_cuda or args.use_rocm or args.use_ipex or args.use_directml)
    log.debug(f'Torch overrides: cuda={args.use_cuda} rocm={args.use_rocm} ipex={args.use_ipex} directml={args.use_directml} openvino={args.use_openvino} zluda={args.use_zluda}')
    # log.debug(f'Torch allowed: cuda={allow_cuda} rocm={allow_rocm} ipex={allow_ipex} diml={allow_directml} openvino={allow_openvino}')
    torch_command = os.environ.get('TORCH_COMMAND', '')

    if torch_command != '':
        pass
    else:
        is_cuda_available = allow_cuda and (shutil.which('nvidia-smi') is not None or args.use_xformers or os.path.exists(os.path.join(os.environ.get('SystemRoot') or r'C:\Windows', 'System32', 'nvidia-smi.exe')))
        is_rocm_available = allow_rocm and rocm.is_installed
        is_ipex_available = allow_ipex and (args.use_ipex or shutil.which('sycl-ls') is not None or shutil.which('sycl-ls.exe') is not None or os.environ.get('ONEAPI_ROOT') is not None or os.path.exists('/opt/intel/oneapi') or os.path.exists("C:/Program Files (x86)/Intel/oneAPI") or os.path.exists("C:/oneAPI"))

        if is_cuda_available and args.use_cuda: # prioritize cuda
            torch_command = install_cuda()
        elif is_rocm_available and (args.use_rocm or args.use_zluda): # prioritize rocm
            torch_command = install_rocm_zluda()
        elif allow_ipex and args.use_ipex: # prioritize ipex
            torch_command = install_ipex(torch_command)
        elif allow_openvino and args.use_openvino: # prioritize openvino
            torch_command = install_openvino(torch_command)

        elif is_cuda_available:
            torch_command = install_cuda()
        elif is_rocm_available:
            torch_command = install_rocm_zluda()
        elif is_ipex_available:
            torch_command = install_ipex(torch_command)

        else:
            machine = platform.machine()
            if sys.platform == 'darwin':
                torch_command = os.environ.get('TORCH_COMMAND', 'torch torchvision')
            elif allow_directml and args.use_directml and ('arm' not in machine and 'aarch' not in machine):
                log.info('DirectML: selected')
                torch_command = os.environ.get('TORCH_COMMAND', 'torch==2.4.1 torchvision torch-directml')
                if 'torch' in torch_command and not args.version:
                    install(torch_command, 'torch torchvision')
                install('onnxruntime-directml', 'onnxruntime-directml', ignore=True)
            else:
                if args.use_zluda:
                    log.warning("ZLUDA failed to initialize: no HIP SDK found")
                log.warning('Torch: CPU-only version installed')
                torch_command = os.environ.get('TORCH_COMMAND', 'torch torchvision')
    if 'torch' in torch_command and not args.version:
        if not installed('torch'):
            log.info(f'Torch: download and install in progress... cmd="{torch_command}"')
        install(torch_command, 'torch torchvision', quiet=True)
    else:
        try:
            import torch
            log.info(f'Torch {torch.__version__}')
            if args.use_ipex and allow_ipex:
                try:
                    import intel_extension_for_pytorch as ipex # pylint: disable=import-error, unused-import
                    log.info(f'Torch backend: Intel IPEX {ipex.__version__}')
                except Exception:
                    log.warning('IPEX: not found')
                if shutil.which('icpx') is not None:
                    log.info(f'{os.popen("icpx --version").read().rstrip()}')
                for device in range(torch.xpu.device_count()):
                    log.info(f'Torch detected GPU: {torch.xpu.get_device_name(device)} VRAM {round(torch.xpu.get_device_properties(device).total_memory / 1024 / 1024)} Compute Units {torch.xpu.get_device_properties(device).max_compute_units}')
            elif torch.cuda.is_available() and (allow_cuda or allow_rocm):
                # log.debug(f'Torch allocator: {torch.cuda.get_allocator_backend()}')
                if torch.version.cuda and allow_cuda:
                    log.info(f'Torch backend: nVidia CUDA {torch.version.cuda} cuDNN {torch.backends.cudnn.version() if torch.backends.cudnn.is_available() else "N/A"}')
                elif torch.version.hip and allow_rocm:
                    log.info(f'Torch backend: AMD ROCm HIP {torch.version.hip}')
                else:
                    log.warning('Unknown Torch backend')
                for device in [torch.cuda.device(i) for i in range(torch.cuda.device_count())]:
                    log.info(f'Torch detected GPU: {torch.cuda.get_device_name(device)} VRAM {round(torch.cuda.get_device_properties(device).total_memory / 1024 / 1024)} Arch {torch.cuda.get_device_capability(device)} Cores {torch.cuda.get_device_properties(device).multi_processor_count}')
            else:
                try:
                    if args.use_directml and allow_directml:
                        import torch_directml # pylint: disable=import-error
                        dml_ver = pkg_resources.get_distribution("torch-directml")
                        log.info(f'Torch backend: DirectML ({dml_ver})')
                        for i in range(0, torch_directml.device_count()):
                            log.info(f'Torch detected GPU: {torch_directml.device_name(i)}')
                except Exception:
                    log.warning("Torch reports CUDA not available")
        except Exception as e:
            log.error(f'Torch cannot load: {e}')
            if not args.ignore:
                sys.exit(1)
    if rocm.is_installed:
        if sys.platform == "win32": # CPU, DirectML, ZLUDA
            rocm.conceal()
        elif rocm.is_wsl: # WSL ROCm
            try:
                rocm.load_hsa_runtime()
            except OSError:
                log.error("ROCm: failed to preload HSA runtime")
    if args.version:
        return
    if not args.skip_all:
        install_torch_addons()
    if args.profile:
        pr.disable()
        print_profile(pr, 'Torch')
    ts('torch', t_start)


# check modified files
def check_modified_files():
    t_start = time.time()
    if args.quick:
        return
    if args.skip_git:
        return
    try:
        res = git('status --porcelain')
        files = [x[2:].strip() for x in res.split('\n')]
        files = [x for x in files if len(x) > 0 and (not x.startswith('extensions')) and (not x.startswith('wiki')) and (not x.endswith('.json')) and ('.log' not in x)]
        deleted = [x for x in files if not os.path.exists(x)]
        if len(deleted) > 0:
            log.warning(f'Deleted files: {files}')
        files = [x for x in files if os.path.exists(x) and not os.path.isdir(x)]
        if len(files) > 0:
            log.warning(f'Modified files: {files}')
    except Exception:
        pass
    ts('files', t_start)


# install required packages
def install_packages():
    t_start = time.time()
    if args.profile:
        pr = cProfile.Profile()
        pr.enable()
    # log.info('Install: verifying packages')
    clip_package = os.environ.get('CLIP_PACKAGE', "git+https://github.com/openai/CLIP.git")
    install(clip_package, 'clip', quiet=True)
    install('open-clip-torch', no_deps=True, quiet=True)
    # tensorflow_package = os.environ.get('TENSORFLOW_PACKAGE', 'tensorflow==2.13.0')
    # tensorflow_package = os.environ.get('TENSORFLOW_PACKAGE', None)
    # if tensorflow_package is not None:
    #    install(tensorflow_package, 'tensorflow-rocm' if 'rocm' in tensorflow_package else 'tensorflow', ignore=True, quiet=True)
    if args.profile:
        pr.disable( )
        print_profile(pr, 'Packages')
    ts('packages', t_start)


# run extension installer
def run_extension_installer(folder):
    path_installer = os.path.realpath(os.path.join(folder, "install.py"))
    if not os.path.isfile(path_installer):
        return
    try:
        log.debug(f"Extension installer: {path_installer}")
        env = os.environ.copy()
        env['PYTHONPATH'] = os.path.abspath(".")
        result = subprocess.run(f'"{sys.executable}" "{path_installer}"', shell=True, env=env, check=False, stdout=subprocess.PIPE, stderr=subprocess.PIPE, cwd=folder)
        txt = result.stdout.decode(encoding="utf8", errors="ignore")
        debug(f'Extension installer: file="{path_installer}" {txt}')
        if result.returncode != 0:
            errors.append(f'ext: {os.path.basename(folder)}')
            if len(result.stderr) > 0:
                txt = txt + '\n' + result.stderr.decode(encoding="utf8", errors="ignore")
            log.error(f'Extension installer error: {path_installer}')
            log.debug(txt)
    except Exception as e:
        log.error(f'Extension installer exception: {e}')


# get list of all enabled extensions
def list_extensions_folder(folder, quiet=False):
    name = os.path.basename(folder)
    disabled_extensions_all = opts.get('disable_all_extensions', 'none')
    if disabled_extensions_all != 'none':
        return []
    disabled_extensions = opts.get('disabled_extensions', [])
    enabled_extensions = [x for x in os.listdir(folder) if os.path.isdir(os.path.join(folder, x)) and x not in disabled_extensions and not x.startswith('.')]
    if not quiet:
        log.info(f'Extensions: enabled={enabled_extensions} {name}')
    return enabled_extensions


# run installer for each installed and enabled extension and optionally update them
def install_extensions(force=False):
    t_start = time.time()
    if args.profile:
        pr = cProfile.Profile()
        pr.enable()
    pkg_resources._initialize_master_working_set() # pylint: disable=protected-access
    pkgs = [f'{p.project_name}=={p._version}' for p in pkg_resources.working_set] # pylint: disable=protected-access,not-an-iterable
    log.debug(f'Installed packages: {len(pkgs)}')
    from modules.paths import extensions_builtin_dir, extensions_dir
    extensions_duplicates = []
    extensions_enabled = []
    extension_folders = [extensions_builtin_dir] if args.safe else [extensions_builtin_dir, extensions_dir]
    res = []
    for folder in extension_folders:
        if not os.path.isdir(folder):
            continue
        extensions = list_extensions_folder(folder, quiet=True)
        log.debug(f'Extensions all: {extensions}')
        for ext in extensions:
            if ext in extensions_enabled:
                extensions_duplicates.append(ext)
                continue
            extensions_enabled.append(ext)
            if args.upgrade or force:
                try:
                    res.append(update(os.path.join(folder, ext)))
                except Exception:
                    res.append(f'Extension update error: {os.path.join(folder, ext)}')
                    log.error(f'Extension update error: {os.path.join(folder, ext)}')
            if not args.skip_extensions:
                commit = extensions_commit.get(os.path.basename(ext), None)
                if commit is not None:
                    log.debug(f'Extension force: name="{ext}" commit={commit}')
                    res.append(git(f'checkout {commit}', os.path.join(folder, ext)))
                run_extension_installer(os.path.join(folder, ext))
            pkg_resources._initialize_master_working_set() # pylint: disable=protected-access
            try:
                updated = [f'{p.project_name}=={p._version}' for p in pkg_resources.working_set] # pylint: disable=protected-access,not-an-iterable
                diff = [x for x in updated if x not in pkgs]
                pkgs = updated
                if len(diff) > 0:
                    log.info(f'Extension installed packages: {ext} {diff}')
            except Exception as e:
                log.error(f'Extension installed unknown package: {e}')
    log.info(f'Extensions enabled: {extensions_enabled}')
    if len(extensions_duplicates) > 0:
        log.warning(f'Extensions duplicates: {extensions_duplicates}')
    if args.profile:
        pr.disable()
        print_profile(pr, 'Extensions')
    ts('extensions', t_start)
    return '\n'.join(res)


# initialize and optionally update submodules
def install_submodules(force=True):
    t_start = time.time()
    if args.profile:
        pr = cProfile.Profile()
        pr.enable()
    log.info('Verifying submodules')
    txt = git('submodule')
    # log.debug(f'Submodules list: {txt}')
    if force and 'no submodule mapping found' in txt and 'extension-builtin' not in txt:
        txt = git('submodule')
        git_reset()
        log.info('Continuing setup')
    git('submodule --quiet update --init --recursive')
    git('submodule --quiet sync --recursive')
    submodules = txt.splitlines()
    res = []
    for submodule in submodules:
        try:
            name = submodule.split()[1].strip()
            if args.upgrade:
                res.append(update(name))
            else:
                branch(name)
        except Exception:
            log.error(f'Submodule update error: {submodule}')
    setup_logging()
    if args.profile:
        pr.disable()
        print_profile(pr, 'Submodule')
    ts('submodules', t_start)
    return '\n'.join(res)


def ensure_base_requirements():
    t_start = time.time()
    setuptools_version = '69.5.1'

    def update_setuptools():
        global pkg_resources, setuptools, distutils # pylint: disable=global-statement
        # python may ship with incompatible setuptools
        subprocess.run(f'"{sys.executable}" -m pip install setuptools=={setuptools_version}', shell=True, check=False, env=os.environ, stdout=subprocess.PIPE, stderr=subprocess.PIPE)
        # need to delete all references to modules to be able to reload them otherwise python will use cached version
        modules = [m for m in sys.modules if m.startswith('setuptools') or m.startswith('pkg_resources') or m.startswith('distutils')]
        for m in modules:
            del sys.modules[m]
        setuptools = importlib.import_module('setuptools')
        sys.modules['setuptools'] = setuptools
        distutils = importlib.import_module('distutils')
        sys.modules['distutils'] = distutils
        pkg_resources = importlib.import_module('pkg_resources')
        sys.modules['pkg_resources'] = pkg_resources

    try:
        global pkg_resources, setuptools # pylint: disable=global-statement
        import pkg_resources # pylint: disable=redefined-outer-name
        import setuptools # pylint: disable=redefined-outer-name
        if setuptools.__version__ != setuptools_version:
            update_setuptools()
    except ImportError:
        update_setuptools()

    # used by installler itself so must be installed before requirements
    install('rich', 'rich', quiet=True)
    install('psutil', 'psutil', quiet=True)
    install('requests', 'requests', quiet=True)
    ts('base', t_start)


def install_optional():
    t_start = time.time()
    log.info('Installing optional requirements...')
    install('basicsr')
    install('gfpgan')
    install('clean-fid')
    install('pillow-jxl-plugin==1.3.1', ignore=True)
    install('optimum-quanto=0.2.6', ignore=True)
    install('bitsandbytes==0.45.0', ignore=True)
    install('pynvml', ignore=True)
    install('ultralytics==8.3.40', ignore=True)
    install('Cython', ignore=True)
    install('insightface', ignore=True) # problematic build
    install('nncf==2.7.0', ignore=True, no_deps=True) # requires older pandas
    # install('flash-attn', ignore=True) # requires cuda and nvcc to be installed
    install('gguf', ignore=True)
    try:
        import gguf
        scripts_dir = os.path.join(os.path.dirname(gguf.__file__), '..', 'scripts')
        if os.path.exists(scripts_dir):
            os.rename(scripts_dir, scripts_dir + '_gguf')
    except Exception:
        pass
    ts('optional', t_start)


def install_requirements():
    t_start = time.time()
    if args.profile:
        pr = cProfile.Profile()
        pr.enable()
    if args.skip_requirements and not args.requirements:
        return
    if not installed('diffusers', quiet=True): # diffusers are not installed, so run initial installation
        global quick_allowed # pylint: disable=global-statement
        quick_allowed = False
        log.info('Install requirements: this may take a while...')
        pip('install -r requirements.txt')
    if args.optional:
        quick_allowed = False
        install_optional()
    installed('torch', reload=True) # reload packages cache
    log.info('Install: verifying requirements')
    with open('requirements.txt', 'r', encoding='utf8') as f:
        lines = [line.strip() for line in f.readlines() if line.strip() != '' and not line.startswith('#') and line is not None]
        for line in lines:
            if not installed(line, quiet=True):
                _res = install(line)
    if args.profile:
        pr.disable()
        print_profile(pr, 'Requirements')
    ts('requirements', t_start)


# set environment variables controling the behavior of various libraries
def set_environment():
    log.debug('Setting environment tuning')
    os.environ.setdefault('ACCELERATE', 'True')
    os.environ.setdefault('ATTN_PRECISION', 'fp16')
    os.environ.setdefault('CUDA_AUTO_BOOST', '1')
    os.environ.setdefault('CUDA_CACHE_DISABLE', '0')
    os.environ.setdefault('CUDA_DEVICE_DEFAULT_PERSISTING_L2_CACHE_PERCENTAGE_LIMIT', '0')
    os.environ.setdefault('CUDA_LAUNCH_BLOCKING', '0')
    os.environ.setdefault('CUDA_MODULE_LOADING', 'LAZY')
    os.environ.setdefault('TORCH_CUDNN_V8_API_ENABLED', '1')
    os.environ.setdefault('FORCE_CUDA', '1')
    os.environ.setdefault('GRADIO_ANALYTICS_ENABLED', 'False')
    os.environ.setdefault('HF_HUB_DISABLE_EXPERIMENTAL_WARNING', '1')
    os.environ.setdefault('HF_HUB_DISABLE_TELEMETRY', '1')
    os.environ.setdefault('K_DIFFUSION_USE_COMPILE', '0')
    os.environ.setdefault('NUMEXPR_MAX_THREADS', '16')
    os.environ.setdefault('PYTHONHTTPSVERIFY', '0')
    os.environ.setdefault('SAFETENSORS_FAST_GPU', '1')
    os.environ.setdefault('TF_CPP_MIN_LOG_LEVEL', '2')
    os.environ.setdefault('TF_ENABLE_ONEDNN_OPTS', '0')
    os.environ.setdefault('USE_TORCH', '1')
    os.environ.setdefault('TORCH_FORCE_NO_WEIGHTS_ONLY_LOAD', '1')
    os.environ.setdefault('UVICORN_TIMEOUT_KEEP_ALIVE', '60')
    os.environ.setdefault('KINETO_LOG_LEVEL', '3')
    os.environ.setdefault('DO_NOT_TRACK', '1')
    os.environ.setdefault('UV_INDEX_STRATEGY', 'unsafe-any-match')
    os.environ.setdefault('UV_NO_BUILD_ISOLATION', '1')
    os.environ.setdefault('HF_HUB_CACHE', opts.get('hfcache_dir', os.path.join(os.path.expanduser('~'), '.cache', 'huggingface', 'hub')))
    allocator = f'garbage_collection_threshold:{opts.get("torch_gc_threshold", 80)/100:0.2f},max_split_size_mb:512'
    if opts.get("torch_malloc", "native") == 'cudaMallocAsync':
        allocator += ',backend:cudaMallocAsync'
    if opts.get("torch_expandable_segments", False):
        allocator += ',expandable_segments:True'
    os.environ.setdefault('PYTORCH_CUDA_ALLOC_CONF', allocator)
    log.debug(f'Torch allocator: "{allocator}"')
    if sys.platform == 'darwin':
        os.environ.setdefault('PYTORCH_ENABLE_MPS_FALLBACK', '1')


def check_extensions():
    newest_all = os.path.getmtime('requirements.txt')
    from modules.paths import extensions_builtin_dir, extensions_dir
    extension_folders = [extensions_builtin_dir] if args.safe else [extensions_builtin_dir, extensions_dir]
    disabled_extensions_all = opts.get('disable_all_extensions', 'none')
    if disabled_extensions_all != 'none':
        log.info(f'Extensions: disabled={disabled_extensions_all}')
    else:
        log.info(f'Extensions: disabled={opts.get("disabled_extensions", [])}')
    for folder in extension_folders:
        if not os.path.isdir(folder):
            continue
        extensions = list_extensions_folder(folder)
        for ext in extensions:
            newest = 0
            extension_dir = os.path.join(folder, ext)
            if not os.path.isdir(extension_dir):
                log.debug(f'Extension listed as installed but folder missing: {extension_dir}')
                continue
            for f in os.listdir(extension_dir):
                if '.json' in f or '.csv' in f or '__pycache__' in f:
                    continue
                mtime = os.path.getmtime(os.path.join(extension_dir, f))
                newest = max(newest, mtime)
            newest_all = max(newest_all, newest)
            # log.debug(f'Extension version: {time.ctime(newest)} {folder}{os.pathsep}{ext}')
    return round(newest_all)


def get_version(force=False):
    t_start = time.time()
    global version # pylint: disable=global-statement
    if version is None or force:
        try:
            subprocess.run('git config log.showsignature false', stdout = subprocess.PIPE, stderr = subprocess.PIPE, shell=True, check=True)
        except Exception:
            pass
        try:
            res = subprocess.run('git log --pretty=format:"%h %ad" -1 --date=short', stdout = subprocess.PIPE, stderr = subprocess.PIPE, shell=True, check=True)
            ver = res.stdout.decode(encoding = 'utf8', errors='ignore') if len(res.stdout) > 0 else '  '
            githash, updated = ver.split(' ')
            res = subprocess.run('git remote get-url origin', stdout = subprocess.PIPE, stderr = subprocess.PIPE, shell=True, check=True)
            origin = res.stdout.decode(encoding = 'utf8', errors='ignore') if len(res.stdout) > 0 else ''
            res = subprocess.run('git rev-parse --abbrev-ref HEAD', stdout = subprocess.PIPE, stderr = subprocess.PIPE, shell=True, check=True)
            branch_name = res.stdout.decode(encoding = 'utf8', errors='ignore') if len(res.stdout) > 0 else ''
            version = {
                'app': 'sd.next',
                'updated': updated,
                'hash': githash,
                'branch': branch_name.replace('\n', ''),
                'url': origin.replace('\n', '') + '/tree/' + branch_name.replace('\n', '')
            }
        except Exception:
            version = { 'app': 'sd.next', 'version': 'unknown', 'branch': 'unknown' }
        try:
            cwd = os.getcwd()
            os.chdir('extensions-builtin/sdnext-modernui')
            res = subprocess.run('git rev-parse --abbrev-ref HEAD', stdout = subprocess.PIPE, stderr = subprocess.PIPE, shell=True, check=True)
            os.chdir(cwd)
            branch_ui = res.stdout.decode(encoding = 'utf8', errors='ignore') if len(res.stdout) > 0 else ''
            branch_ui = 'dev' if 'dev' in branch_ui else 'main'
            version['ui'] = branch_ui
        except Exception:
            os.chdir(cwd)
            version['ui'] = 'unknown'
    ts('version', t_start)
    return version


def check_ui(ver):
    def same(ver):
        core = ver['branch'] if ver is not None and 'branch' in ver else 'unknown'
        ui = ver['ui'] if ver is not None and 'ui' in ver else 'unknown'
        return core == ui or (core == 'master' and ui == 'main')

    t_start = time.time()
    if not same(ver):
        log.debug(f'Branch mismatch: sdnext={ver["branch"]} ui={ver["ui"]}')
        cwd = os.getcwd()
        try:
            os.chdir('extensions-builtin/sdnext-modernui')
            target = 'dev' if 'dev' in ver['branch'] else 'main'
            git('checkout ' + target, ignore=True, optional=True)
            os.chdir(cwd)
            ver = get_version(force=True)
            if not same(ver):
                log.debug(f'Branch synchronized: {ver["branch"]}')
            else:
                log.debug(f'Branch sync failed: sdnext={ver["branch"]} ui={ver["ui"]}')
        except Exception as e:
            log.debug(f'Branch switch: {e}')
        os.chdir(cwd)
    ts('ui', t_start)


def check_venv():
    def try_relpath(p):
        try:
            return os.path.relpath(p)
        except ValueError:
            return p

    t_start = time.time()
    import site
    pkg_path = [try_relpath(p) for p in site.getsitepackages() if os.path.exists(p)]
    log.debug(f'Packages: venv={try_relpath(sys.prefix)} site={pkg_path}')
    for p in pkg_path:
        invalid = []
        for f in os.listdir(p):
            if f.startswith('~'):
                invalid.append(f)
        if len(invalid) > 0:
            log.warning(f'Packages: site="{p}" invalid={invalid} removing')
        for f in invalid:
            fn = os.path.join(p, f)
            try:
                if os.path.isdir(fn):
                    shutil.rmtree(fn)
                elif os.path.isfile(fn):
                    os.unlink(fn)
            except Exception as e:
                log.error(f'Packages: site={p} invalid={f} error={e}')
    ts('venv', t_start)


# check version of the main repo and optionally upgrade it
def check_version(offline=False, reset=True): # pylint: disable=unused-argument
    t_start = time.time()
    if args.skip_all:
        return
    if not os.path.exists('.git'):
        log.warning('Not a git repository, all git operations are disabled')
        args.skip_git = True # pylint: disable=attribute-defined-outside-init
    ver = get_version()
    log.info(f'Version: {print_dict(ver)}')
    if args.version or args.skip_git:
        return
    check_ui(ver)
    commit = git('rev-parse HEAD')
    global git_commit # pylint: disable=global-statement
    git_commit = commit[:7]
    if args.quick:
        return
    try:
        import requests
    except ImportError:
        return
    commits = None
    try:
        commits = requests.get('https://api.github.com/repos/vladmandic/automatic/branches/master', timeout=10).json()
        if commits['commit']['sha'] != commit:
            if args.upgrade:
                global quick_allowed # pylint: disable=global-statement
                quick_allowed = False
                log.info('Updating main repository')
                try:
                    git('add .')
                    git('stash')
                    update('.', keep_branch=True)
                    # git('git stash pop')
                    ver = git('log -1 --pretty=format:"%h %ad"')
                    log.info(f'Repository upgraded: {ver}')
                except Exception:
                    if not reset:
                        log.error('Repository error upgrading')
                    else:
                        log.warning('Repository: retrying upgrade...')
                        git_reset()
                        check_version(offline=offline, reset=False)
            else:
                log.info(f'Repository latest available {commits["commit"]["sha"]} {commits["commit"]["commit"]["author"]["date"]}')
    except Exception as e:
        log.error(f'Repository failed to check version: {e} {commits}')
    ts('latest', t_start)


def update_wiki():
    t_start = time.time()
    if args.upgrade:
        log.info('Updating Wiki')
        try:
            update(os.path.join(os.path.dirname(__file__), "wiki"))
        except Exception:
            log.error('Wiki update error')
    ts('wiki', t_start)


# check if we can run setup in quick mode
def check_timestamp():
    if not quick_allowed or not os.path.isfile(log_file):
        return False
    if args.quick:
        return True
    if args.skip_git:
        return True
    ok = True
    setup_time = -1
    version_time = -1
    with open(log_file, 'r', encoding='utf8') as f:
        lines = f.readlines()
        for line in lines:
            if 'Setup complete without errors' in line:
                setup_time = int(line.split(' ')[-1])
    try:
        version_time = int(git('log -1 --pretty=format:"%at"'))
    except Exception as e:
        log.error(f'Timestamp local repository version: {e}')
    log.debug(f'Timestamp repository update time: {time.ctime(int(version_time))}')
    if setup_time == -1:
        return False
    log.debug(f'Timestamp previous setup time: {time.ctime(setup_time)}')
    if setup_time < version_time:
        ok = False
    extension_time = check_extensions()
    log.debug(f'Timestamp latest extensions time: {time.ctime(extension_time)}')
    if setup_time < extension_time:
        ok = False
    log.debug(f'Timestamp: version:{version_time} setup:{setup_time} extension:{extension_time}')
    if args.reinstall:
        ok = False
    return ok


def add_args(parser):
    group_setup = parser.add_argument_group('Setup')
    group_setup.add_argument('--reset', default=os.environ.get("SD_RESET",False), action='store_true', help="Reset main repository to latest version, default: %(default)s")
    group_setup.add_argument('--upgrade', '--update', default=os.environ.get("SD_UPGRADE",False), action='store_true', help="Upgrade main repository to latest version, default: %(default)s")
    group_setup.add_argument('--requirements', default=os.environ.get("SD_REQUIREMENTS",False), action='store_true', help="Force re-check of requirements, default: %(default)s")
    group_setup.add_argument('--reinstall', default=os.environ.get("SD_REINSTALL",False), action='store_true', help="Force reinstallation of all requirements, default: %(default)s")
    group_setup.add_argument('--optional', default=os.environ.get("SD_OPTIONAL",False), action='store_true', help="Force installation of optional requirements, default: %(default)s")
    group_setup.add_argument('--uv', default=os.environ.get("SD_UV",False), action='store_true', help="Use uv instead of pip to install the packages")

    group_startup = parser.add_argument_group('Startup')
    group_startup.add_argument('--quick', default=os.environ.get("SD_QUICK",False), action='store_true', help="Bypass version checks, default: %(default)s")
    group_startup.add_argument('--skip-requirements', default=os.environ.get("SD_SKIPREQUIREMENTS",False), action='store_true', help="Skips checking and installing requirements, default: %(default)s")
    group_startup.add_argument('--skip-extensions', default=os.environ.get("SD_SKIPEXTENSION",False), action='store_true', help="Skips running individual extension installers, default: %(default)s")
    group_startup.add_argument('--skip-git', default=os.environ.get("SD_SKIPGIT",False), action='store_true', help="Skips running all GIT operations, default: %(default)s")
    group_startup.add_argument('--skip-torch', default=os.environ.get("SD_SKIPTORCH",False), action='store_true', help="Skips running Torch checks, default: %(default)s")
    group_startup.add_argument('--skip-all', default=os.environ.get("SD_SKIPALL",False), action='store_true', help="Skips running all checks, default: %(default)s")
    group_startup.add_argument('--skip-env', default=os.environ.get("SD_SKIPENV",False), action='store_true', help="Skips setting of env variables during startup, default: %(default)s")

    group_compute = parser.add_argument_group('Compute Engine')
    group_compute.add_argument('--use-directml', default=os.environ.get("SD_USEDIRECTML",False), action='store_true', help="Use DirectML if no compatible GPU is detected, default: %(default)s")
    group_compute.add_argument("--use-openvino", default=os.environ.get("SD_USEOPENVINO",False), action='store_true', help="Use Intel OpenVINO backend, default: %(default)s")
    group_compute.add_argument("--use-ipex", default=os.environ.get("SD_USEIPEX",False), action='store_true', help="Force use Intel OneAPI XPU backend, default: %(default)s")
    group_compute.add_argument("--use-cuda", default=os.environ.get("SD_USECUDA",False), action='store_true', help="Force use nVidia CUDA backend, default: %(default)s")
    group_compute.add_argument("--use-rocm", default=os.environ.get("SD_USEROCM",False), action='store_true', help="Force use AMD ROCm backend, default: %(default)s")
    group_compute.add_argument('--use-zluda', default=os.environ.get("SD_USEZLUDA", False), action='store_true', help="Force use ZLUDA, AMD GPUs only, default: %(default)s")
    group_compute.add_argument("--use-xformers", default=os.environ.get("SD_USEXFORMERS",False), action='store_true', help="Force use xFormers cross-optimization, default: %(default)s")

    group_diag = parser.add_argument_group('Diagnostics')
    group_diag.add_argument('--safe', default=os.environ.get("SD_SAFE",False), action='store_true', help="Run in safe mode with no user extensions")
    group_diag.add_argument('--experimental', default=os.environ.get("SD_EXPERIMENTAL",False), action='store_true', help="Allow unsupported versions of libraries, default: %(default)s")
    group_diag.add_argument('--test', default=os.environ.get("SD_TEST",False), action='store_true', help="Run test only and exit")
    group_diag.add_argument('--version', default=False, action='store_true', help="Print version information")
    group_diag.add_argument('--ignore', default=os.environ.get("SD_IGNORE",False), action='store_true', help="Ignore any errors and attempt to continue")

    group_log = parser.add_argument_group('Logging')
    group_log.add_argument("--log", type=str, default=os.environ.get("SD_LOG", None), help="Set log file, default: %(default)s")
    group_log.add_argument('--debug', default=os.environ.get("SD_DEBUG",False), action='store_true', help="Run installer with debug logging, default: %(default)s")
    group_log.add_argument("--profile", default=os.environ.get("SD_PROFILE", False), action='store_true', help="Run profiler, default: %(default)s")
    group_log.add_argument('--docs', default=os.environ.get("SD_DOCS", False), action='store_true', help="Mount API docs, default: %(default)s")
    group_log.add_argument("--api-log", default=os.environ.get("SD_APILOG", True), action='store_true', help="Log all API requests")

    group_nargs = parser.add_argument_group('Other')
    group_nargs.add_argument('args', type=str, nargs='*')


def parse_args(parser):
    # command line args
    global args # pylint: disable=global-statement
    if "USED_VSCODE_COMMAND_PICKARGS" in os.environ:
        import shlex
        argv = shlex.split(" ".join(sys.argv[1:])) if "USED_VSCODE_COMMAND_PICKARGS" in os.environ else sys.argv[1:]
        log.debug('VSCode Launch')
        args = parser.parse_args(argv)
    else:
        args = parser.parse_args()
    return args


def extensions_preload(parser):
    t_start = time.time()
    if args.profile:
        pr = cProfile.Profile()
        pr.enable()
    if args.safe:
        log.info('Running in safe mode without user extensions')
    try:
        from modules.script_loading import preload_extensions
        from modules.paths import extensions_builtin_dir, extensions_dir
        extension_folders = [extensions_builtin_dir] if args.safe else [extensions_builtin_dir, extensions_dir]
        preload_time = {}
        for ext_dir in extension_folders:
            t0 = time.time()
            preload_extensions(ext_dir, parser)
            t1 = time.time()
            preload_time[ext_dir] = round(t1 - t0, 2)
        log.debug(f'Extension preload: {preload_time}')
    except Exception:
        log.error('Error running extension preloading')
    if args.profile:
        pr.disable()
        print_profile(pr, 'Preload')
    ts('preload', t_start)


def git_reset(folder='.'):
    t_start = time.time()
    log.warning('Running GIT reset')
    global quick_allowed # pylint: disable=global-statement
    quick_allowed = False
    b = branch(folder)
    if b is None or b == '':
        b = 'master'
    git('add .')
    git('stash')
    git('merge --abort', folder=None, ignore=True)
    git('fetch --all')
    git(f'reset --hard origin/{b}')
    git(f'checkout {b}')
    git('submodule update --init --recursive')
    git('submodule sync --recursive')
    log.info('GIT reset complete')
    ts('reset', t_start)


def read_options():
    t_start = time.time()
    global opts # pylint: disable=global-statement
    if os.path.isfile(args.config):
        with open(args.config, "r", encoding="utf8") as file:
            try:
                opts = json.load(file)
                if type(opts) is str:
                    opts = json.loads(opts)
            except Exception as e:
                log.error(f'Error reading options file: {file} {e}')
    ts('options', t_start)<|MERGE_RESOLUTION|>--- conflicted
+++ resolved
@@ -658,13 +658,8 @@
 
 
 def install_ipex(torch_command):
-<<<<<<< HEAD
     # https://pytorch-extension.intel.com/installation?platform=gpu&version=v2.5.10%2Bxpu&os=linux%2Fwsl2&package=pip
     check_python(supported_minors=[9,10,11,12], reason='IPEX backend requires Python 3.9 - 3.12')
-=======
-    t_start = time.time()
-    check_python(supported_minors=[10,11], reason='IPEX backend requires Python 3.10 or 3.11')
->>>>>>> e22d0789
     args.use_ipex = True # pylint: disable=attribute-defined-outside-init
     log.info('IPEX: Intel OneAPI toolkit detected')
     if os.environ.get("NEOReadDebugKeys", None) is None:
